--- conflicted
+++ resolved
@@ -120,11 +120,6 @@
         return return_ldos_object
 
     @classmethod
-<<<<<<< HEAD
-    def from_openpmd_file(cls, params, path):
-        return_ldos_object = LDOS(params)
-        return_ldos_object.read_from_openpmd_file(path)
-=======
     def from_xsf_file(cls, params, path_name_scheme, units="1/(eV*A^3)",
                       use_memmap=None):
         """
@@ -153,7 +148,12 @@
         return_ldos_object = LDOS(params)
         return_ldos_object.read_from_xsf(path_name_scheme, units=units,
                                          use_memmap=use_memmap)
->>>>>>> 44854e3c
+        return return_ldos_object
+
+    @classmethod
+    def from_openpmd_file(cls, params, path):
+        return_ldos_object = LDOS(params)
+        return_ldos_object.read_from_openpmd_file(path)
         return return_ldos_object
 
     ##############################
@@ -440,8 +440,887 @@
         # tmp.pp003ELEMENT_ldos.cube
         # ...
         # tmp.pp100ELEMENT_ldos.cube
-<<<<<<< HEAD
-
+        return self._read_from_qe_files(path_scheme, units,
+                                        use_memmap, ".cube", **kwargs)
+
+    def read_from_xsf(self, path_scheme, units="1/(eV*A^3)",
+                      use_memmap=None, **kwargs):
+        """
+        Read the LDOS data from multiple .xsf files.
+
+        The files have to be located in the same directory. .xsf
+        files are used by XCrysDen.
+
+        Parameters
+        ----------
+        path_scheme : string
+            Naming scheme for the LDOS .xsf files. Every asterisk will be
+            replaced with an appropriate number for the LDOS files. Before
+            the file name, please make sure to include the proper file path.
+
+        units : string
+            Units the LDOS is saved in.
+
+        use_memmap : string
+            If not None, a memory mapped file with this name will be used to
+            gather the LDOS. Only has an effect in MPI parallel mode.
+            Usage will reduce RAM footprint while SIGNIFICANTLY
+            impacting disk usage and
+        """
+        return self._read_from_qe_files(path_scheme, units,
+                                        use_memmap, ".xsf", **kwargs)
+
+    def read_from_array(self, array, units="1/(eV*A^3)"):
+        """
+        Read the LDOS data from a numpy array.
+
+        Parameters
+        ----------
+        array : numpy.ndarray
+            Numpy array containing the density.
+
+        units : string
+            Units the LDOS is saved in.
+        """
+        array *= self.convert_units(1, in_units=units)
+        self.local_density_of_states = array
+        return array
+
+    # Calculations
+    ##############
+
+    def get_energy_grid(self):
+        """
+        Get energy grid.
+
+        Returns
+        -------
+        e_grid : numpy.array
+            Energy grid on which the LDOS is defined.
+        """
+        emin = self.parameters.ldos_gridoffset_ev
+
+        emax = self.parameters.ldos_gridoffset_ev + \
+            self.parameters.ldos_gridsize * \
+            self.parameters.ldos_gridspacing_ev
+        grid_size = self.parameters.ldos_gridsize
+        linspace_array = (np.linspace(emin, emax, grid_size, endpoint=False))
+        return linspace_array
+
+    def get_total_energy(self, ldos_data=None, dos_data=None,
+                         density_data=None, fermi_energy=None,
+                         temperature=None, voxel=None,
+                         grid_integration_method="summation",
+                         energy_integration_method="analytical",
+                         atoms_Angstrom=None, qe_input_data=None,
+                         qe_pseudopotentials=None, create_qe_file=True,
+                         return_energy_contributions=False):
+        """
+        Calculate the total energy from LDOS or given DOS + density data.
+
+        If neither LDOS nor DOS+Density data is provided, the cached LDOS will
+        be attempted to be used for the calculation.
+
+
+
+        Parameters
+        ----------
+        ldos_data : numpy.array
+            LDOS data, either as [gridsize, energygrid] or
+            [gridx,gridy,gridz,energygrid]. If None, dos_data and density_data
+            cannot be None.
+
+        dos_data : numpy.array
+            DOS data, as [energygrid].
+
+        density_data : numpy.array
+            Density data, either as [gridsize] or [gridx,gridy,gridz].
+
+        fermi_energy : float
+            Fermi energy level in eV.
+
+        temperature : float
+            Temperature in K.
+
+        voxel : ase.cell.Cell
+            Voxel to be used for grid intergation. Needs to reflect the
+            symmetry of the simulation cell. In Bohr.
+
+        grid_integration_method : str
+            Integration method used to integrate the density on the grid.
+            Currently supported:
+
+            - "trapz" for trapezoid method (only for cubic grids).
+            - "simps" for Simpson method (only for cubic grids).
+            - "summation" for summation and scaling of the values (recommended)
+
+        energy_integration_method : string
+            Integration method to integrate the DOS. Currently supported:
+
+                - "trapz" for trapezoid method
+                - "simps" for Simpson method.
+                - "analytical" for analytical integration. (recommended)
+
+        atoms_Angstrom : ase.Atoms
+            ASE atoms object for the current system. If None, MALA will
+            create one.
+
+        qe_input_data : dict
+            Quantum Espresso parameters dictionary for the ASE<->QE interface.
+            If None (recommended), MALA will create one.
+
+        qe_pseudopotentials : dict
+            Quantum Espresso pseudopotential dictionaty for the ASE<->QE
+            interface. If None (recommended), MALA will create one.
+
+        create_qe_file : bool
+            If True, a QE input file will be created by MALA during the
+            calculation. This is the default, however there may be
+            cases in which it makes sense for the user to provide a custom
+            one.
+
+        return_energy_contributions : bool
+            If True, a dictionary of energy contributions will be provided
+            alongside the total energy. The default is False.
+
+        Returns
+        -------
+        total_energy : float
+            Total energy of the system (in eV).
+
+        """
+        # Get relevant values from DFT calculation, if not otherwise specified.
+        if voxel is None:
+            voxel = self.voxel
+        if fermi_energy is None:
+            if ldos_data is None:
+                fermi_energy = self.fermi_energy
+            if fermi_energy is None:
+                printout("Warning: No fermi energy was provided or could be "
+                         "calculated from electronic structure data. "
+                         "Using the DFT fermi energy, this may "
+                         "yield unexpected results", min_verbosity=1)
+                fermi_energy = self.fermi_energy_dft
+        if temperature is None:
+            temperature = self.temperature
+
+        # Here we check whether we will use our internal, cached
+        # LDOS, or calculate everything from scratch.
+        if ldos_data is not None or (dos_data is not None
+                                     and density_data is not None):
+
+            # In this case we calculate everything from scratch,
+            # because the user either provided LDOS data OR density +
+            # DOS data.
+
+            # Calculate DOS data if need be.
+            if dos_data is None:
+                dos_data = self.get_density_of_states(ldos_data,
+                                                      voxel=
+                                                      voxel,
+                                                      integration_method=
+                                                      grid_integration_method)
+
+            # Calculate density data if need be.
+            if density_data is None:
+                density_data = self.get_density(ldos_data,
+                                                fermi_energy=fermi_energy,
+                                                integration_method=energy_integration_method)
+
+            # Now we can create calculation objects to get the necessary
+            # quantities.
+            dos_calculator = DOS.from_ldos_calculator(self)
+            density_calculator = Density.from_ldos_calculator(self)
+
+            # With these calculator objects we can calculate all the necessary
+            # quantities to construct the total energy.
+            # (According to Eq. 9 in [1])
+            # Band energy (kinetic energy)
+            e_band = dos_calculator.get_band_energy(dos_data,
+                                                    fermi_energy=fermi_energy,
+                                                    temperature=temperature,
+                                                    integration_method=energy_integration_method)
+
+            # Smearing / Entropy contribution
+            e_entropy_contribution = dos_calculator. \
+                get_entropy_contribution(dos_data, fermi_energy=fermi_energy,
+                                         temperature=temperature,
+                                         integration_method=energy_integration_method)
+
+            # Density based energy contributions (via QE)
+            density_contributions \
+                = density_calculator. \
+                get_energy_contributions(density_data,
+                                         qe_input_data=qe_input_data,
+                                         atoms_Angstrom=atoms_Angstrom,
+                                         qe_pseudopotentials=
+                                         qe_pseudopotentials,
+                                         create_file=create_qe_file)
+        else:
+            # In this case, we use cached propeties wherever possible.
+            ldos_data = self.local_density_of_states
+            if ldos_data is None:
+                raise Exception("No input data provided to caculate "
+                                "total energy. Provide EITHER LDOS"
+                                " OR DOS and density.")
+
+            # With these calculator objects we can calculate all the necessary
+            # quantities to construct the total energy.
+            # (According to Eq. 9 in [1])
+            # Band energy (kinetic energy)
+            e_band = self.band_energy
+
+            # Smearing / Entropy contribution
+            e_entropy_contribution = self._density_of_states_calculator.\
+                entropy_contribution
+
+            # Density based energy contributions (via QE)
+            density_contributions = self._density_calculator.\
+                total_energy_contributions
+
+        e_total = e_band + density_contributions["e_rho_times_v_hxc"] + \
+            density_contributions["e_hartree"] + \
+            density_contributions["e_xc"] + \
+            density_contributions["e_ewald"] +\
+            e_entropy_contribution
+        if return_energy_contributions:
+            energy_contribtuons = {"e_band": e_band,
+                                   "e_rho_times_v_hxc":
+                                       density_contributions["e_rho_times_v_hxc"],
+                                   "e_hartree":
+                                       density_contributions["e_hartree"],
+                                   "e_xc":
+                                       density_contributions["e_xc"],
+                                   "e_ewald": density_contributions["e_ewald"],
+                                   "e_entropy_contribution":
+                                       e_entropy_contribution}
+            return e_total, energy_contribtuons
+        else:
+            return e_total
+
+    def get_band_energy(self, ldos_data=None, fermi_energy=None,
+                        temperature=None, voxel=None,
+                        grid_integration_method="summation",
+                        energy_integration_method="analytical"):
+        """
+        Calculate the band energy from given LDOS data.
+
+        Parameters
+        ----------
+        ldos_data : numpy.array
+            LDOS data, either as [gridsize, energygrid] or
+            [gridx,gridy,gridz,energygrid]. If None, the cached LDOS
+            will be used for the calculation.
+
+        fermi_energy : float
+            Fermi energy level in eV.
+
+        temperature : float
+            Temperature in K.
+
+        grid_integration_method : str
+            Integration method used to integrate the LDOS on the grid.
+            Currently supported:
+
+            - "trapz" for trapezoid method (only for cubic grids).
+            - "simps" for Simpson method (only for cubic grids).
+            - "summation" for summation and scaling of the values (recommended)
+
+        energy_integration_method : string
+            Integration method to integrate the DOS. Currently supported:
+
+                - "trapz" for trapezoid method
+                - "simps" for Simpson method.
+                - "analytical" for analytical integration. (recommended)
+
+        voxel : ase.cell.Cell
+            Voxel to be used for grid intergation.
+
+        Returns
+        -------
+        band_energy : float
+            Band energy in eV.
+        """
+        if ldos_data is None and self.local_density_of_states is None:
+            raise Exception("No LDOS data provided, cannot calculate"
+                            " this quantity.")
+
+        # Here we check whether we will use our internal, cached
+        # LDOS, or calculate everything from scratch.
+        if ldos_data is not None:
+            # The band energy is calculated using the DOS.
+            if voxel is None:
+                voxel = self.voxel
+
+            dos_data = self.get_density_of_states(ldos_data, voxel,
+                                                  integration_method=
+                                                  grid_integration_method)
+
+            # Once we have the DOS, we can use a DOS object to calculate
+            # the band energy.
+            dos_calculator = DOS.from_ldos_calculator(self)
+            return dos_calculator. \
+                get_band_energy(dos_data, fermi_energy=fermi_energy,
+                                temperature=temperature,
+                                integration_method=energy_integration_method)
+        else:
+            return self._density_of_states_calculator.band_energy
+
+    def get_number_of_electrons(self, ldos_data=None, voxel=None,
+                                fermi_energy=None, temperature=None,
+                                grid_integration_method="summation",
+                                energy_integration_method="analytical"):
+        """
+        Calculate the number of electrons from given LDOS data.
+
+        Parameters
+        ----------
+        ldos_data : numpy.array
+            LDOS data, either as [gridsize, energygrid] or
+            [gridx,gridy,gridz,energygrid]. If None, the cached LDOS
+            will be used for the calculation.
+
+        fermi_energy : float
+            Fermi energy level in eV.
+
+        temperature : float
+            Temperature in K.
+
+        grid_integration_method : str
+            Integration method used to integrate the LDOS on the grid.
+            Currently supported:
+
+            - "trapz" for trapezoid method (only for cubic grids).
+            - "simps" for Simpson method (only for cubic grids).
+            - "summation" for summation and scaling of the values (recommended)
+
+        energy_integration_method : string
+            Integration method to integrate the DOS. Currently supported:
+
+                - "trapz" for trapezoid method
+                - "simps" for Simpson method.
+                - "analytical" for analytical integration. (recommended)
+
+        voxel : ase.cell.Cell
+            Voxel to be used for grid intergation.
+
+        Returns
+        -------
+        number_of_electrons : float
+            Number of electrons.
+        """
+        if ldos_data is None and self.local_density_of_states is None:
+            raise Exception("No LDOS data provided, cannot calculate"
+                            " this quantity.")
+
+        # Here we check whether we will use our internal, cached
+        # LDOS, or calculate everything from scratch.
+        if ldos_data is not None:
+            # The number of electrons is calculated using the DOS.
+            if voxel is None:
+                voxel = self.voxel
+            dos_data = self.get_density_of_states(ldos_data, voxel,
+                                                  integration_method=
+                                                  grid_integration_method)
+
+            # Once we have the DOS, we can use a DOS object to calculate the
+            # number of electrons.
+            dos_calculator = DOS.from_ldos_calculator(self)
+            return dos_calculator. \
+                get_number_of_electrons(dos_data, fermi_energy=fermi_energy,
+                                        temperature=temperature,
+                                        integration_method=energy_integration_method)
+        else:
+            return self._density_of_states_calculator.number_of_electrons
+
+    def get_self_consistent_fermi_energy(self, ldos_data=None, voxel=None,
+                                         temperature=None,
+                                         grid_integration_method="summation",
+                                         energy_integration_method="analytical"):
+        r"""
+        Calculate the self-consistent Fermi energy.
+
+        "Self-consistent" does not mean self-consistent in the DFT sense,
+        but rather the Fermi energy, for which DOS integration reproduces
+        the exact number of electrons. The term "self-consistent" stems
+        from how this quantity is calculated.
+
+        Parameters
+        ----------
+        ldos_data : numpy.array
+            LDOS data, either as [gridsize, energygrid] or
+            [gridx,gridy,gridz,energygrid]. If None, the cached LDOS
+            will be used for the calculation.
+
+        temperature : float
+            Temperature in K.
+
+        grid_integration_method : str
+            Integration method used to integrate the LDOS on the grid.
+            Currently supported:
+
+            - "trapz" for trapezoid method (only for cubic grids).
+            - "simps" for Simpson method (only for cubic grids).
+            - "summation" for summation and scaling of the values (recommended)
+
+        energy_integration_method : string
+            Integration method to integrate the DOS. Currently supported:
+
+                - "trapz" for trapezoid method
+                - "simps" for Simpson method.
+                - "analytical" for analytical integration. (recommended)
+
+        voxel : ase.cell.Cell
+            Voxel to be used for grid intergation. Needs to reflect the
+            symmetry of the simulation cell. In Bohr.
+
+        Returns
+        -------
+        fermi_energy_self_consistent : float
+            :math:`\epsilon_F` in eV.
+        """
+        if ldos_data is None and self.local_density_of_states is None:
+            raise Exception("No LDOS data provided, cannot calculate"
+                            " this quantity.")
+
+        if ldos_data is not None:
+            # The Fermi energy is calculated using the DOS.
+            if voxel is None:
+                voxel = self.voxel
+            dos_data = self.get_density_of_states(ldos_data, voxel,
+                                                  integration_method=
+                                                  grid_integration_method)
+
+            # Once we have the DOS, we can use a DOS object to calculate the
+            # number of electrons.
+            dos_calculator = DOS.from_ldos_calculator(self)
+            return dos_calculator. \
+                get_self_consistent_fermi_energy(dos_data,
+                                                 temperature=temperature,
+                                                 integration_method=energy_integration_method)
+        else:
+            return self._density_of_states_calculator.fermi_energy
+
+    def get_density(self, ldos_data=None, fermi_energy=None, temperature=None,
+                    conserve_dimensions=False, integration_method="analytical",
+                    gather_density=False):
+        """
+        Calculate the density from given LDOS data.
+
+        Parameters
+        ----------
+        conserve_dimensions : bool
+            If True, the density is returned in the same dimensions as
+            the LDOS was entered. If False, the density is always given
+            as [gridsize, 1]. If None, the cached LDOS
+            will be used for the calculation.
+
+
+        fermi_energy : float
+            Fermi energy level in eV.
+
+        temperature : float
+            Temperature in K.
+
+        integration_method : string
+            Integration method to be used. Currently supported:
+
+                - "trapz" for trapezoid method
+                - "simps" for Simpson method.
+                - "analytical" for analytical integration. Recommended.
+
+        ldos_data : numpy.array
+            LDOS data, either as [gridsize, energygrid] or
+            [gridx,gridy,gridz,energygrid].
+
+        integration_method : string
+            Integration method to integrate LDOS on energygrid.
+            Currently supported:
+
+                - "trapz" for trapezoid method
+                - "simps" for Simpson method.
+                - "analytical" for analytical integration. Recommended.
+
+        gather_density : bool
+            Only important if MPI is used. If True, the density will be
+            gathered on rank 0.
+            Helpful when using multiple CPUs for descriptor calculations
+            and only one for network pass.
+
+        Returns
+        -------
+        density_data : numpy.array
+            Density data, dimensions depend on conserve_dimensions and LDOS
+            dimensions.
+
+        """
+        if fermi_energy is None:
+            if ldos_data is None:
+                fermi_energy = self.fermi_energy
+            if fermi_energy is None:
+                printout("Warning: No fermi energy was provided or could be "
+                         "calculated from electronic structure data. "
+                         "Using the DFT fermi energy, this may "
+                         "yield unexpected results", min_verbosity=1)
+                fermi_energy = self.fermi_energy_dft
+        if temperature is None:
+            temperature = self.temperature
+
+        if ldos_data is None:
+            ldos_data = self.local_density_of_states
+            if ldos_data is None:
+                raise Exception("No LDOS data provided, cannot calculate"
+                                " this quantity.")
+
+        ldos_data_shape = np.shape(ldos_data)
+        if len(ldos_data_shape) == 2:
+            # We have the LDOS as gridpoints x energygrid,
+            # so no further operation is necessary.
+            ldos_data_used = ldos_data
+            pass
+        elif len(ldos_data_shape) == 4:
+            # We have the LDOS as (gridx, gridy, gridz, energygrid),
+            # so some reshaping needs to be done.
+            ldos_data_used = ldos_data.reshape(
+                [ldos_data_shape[0] * ldos_data_shape[1] * ldos_data_shape[2],
+                 ldos_data_shape[3]])
+            # We now have the LDOS as gridpoints x energygrid.
+
+        else:
+            raise Exception("Invalid LDOS array shape.")
+
+        # Build the energy grid and calculate the fermi function.
+        energy_grid = self.get_energy_grid()
+        fermi_values = fermi_function(energy_grid, fermi_energy, temperature)
+
+        # Calculate the number of electrons.
+        if integration_method == "trapz":
+            density_values = integrate.trapz(ldos_data_used * fermi_values,
+                                             energy_grid, axis=-1)
+        elif integration_method == "simps":
+            density_values = integrate.simps(ldos_data_used * fermi_values,
+                                             energy_grid, axis=-1)
+        elif integration_method == "analytical":
+            density_values = analytical_integration(ldos_data_used, "F0", "F1",
+                                                    fermi_energy, energy_grid,
+                                                    temperature)
+        else:
+            raise Exception("Unknown integration method.")
+
+        # Now we have the full density; We now need to collect it, in the
+        # MPI case.
+        if self.parameters._configuration["mpi"] and gather_density:
+            density_values = np.reshape(density_values,
+                                        [np.shape(density_values)[0], 1])
+            density_values = np.concatenate((self.local_grid, density_values),
+                                            axis=1)
+            full_density = self._gather_density(density_values)
+            if len(ldos_data_shape) == 2:
+                ldos_shape = np.shape(full_density)
+                full_density = np.reshape(full_density, [ldos_shape[0] *
+                                                         ldos_shape[1] *
+                                                         ldos_shape[2], 1])
+            return full_density
+        else:
+            if len(ldos_data_shape) == 4 and conserve_dimensions is True:
+                # This breaks in the distributed case currently,
+                # but I don't see an application where we would need it.
+                # It would mean that we load an LDOS in distributed 3D fashion,
+                # which is not implemented either.
+                ldos_data_shape = list(ldos_data_shape)
+                ldos_data_shape[-1] = 1
+                density_values = density_values.reshape(ldos_data_shape)
+            else:
+                if len(ldos_data_shape) == 4:
+                    grid_length = ldos_data_shape[0] * ldos_data_shape[1] * \
+                                  ldos_data_shape[2]
+                else:
+                    grid_length = ldos_data_shape[0]
+                density_values = density_values.reshape([grid_length, 1])
+            return density_values
+
+    def get_density_of_states(self, ldos_data=None, voxel=None,
+                              integration_method="summation",
+                              gather_dos=True):
+        """
+        Calculate the density of states from given LDOS data.
+
+        Parameters
+        ----------
+        ldos_data : numpy.array
+            LDOS data, either as [gridsize, energygrid] or
+            [gridx,gridy,gridz,energygrid]. If None, the cached LDOS
+            will be used for the calculation.
+
+
+        voxel : ase.cell.Cell
+            Voxel to be used for grid intergation. Needs to reflect the
+            symmetry of the simulation cell. In Bohr.
+
+        integration_method : str
+            Integration method used to integrate LDOS on the grid.
+            Currently supported:
+
+            - "trapz" for trapezoid method (only for cubic grids).
+            - "simps" for Simpson method (only for cubic grids).
+            - "summation" for summation and scaling of the values (recommended)
+
+        gather_dos : bool
+            Only important if MPI is used. If True, the DOS will be
+            are gathered on rank 0.
+            Helpful when using multiple CPUs for descriptor calculations
+            and only one for network pass.
+
+        Returns
+        -------
+        dos_values : np.array
+            The DOS.
+        """
+        if ldos_data is None:
+            ldos_data = self.local_density_of_states
+            if ldos_data is None:
+                raise Exception("No LDOS data provided, cannot calculate"
+                                " this quantity.")
+
+        if voxel is None:
+            voxel = self.voxel
+
+        ldos_data_shape = np.shape(ldos_data)
+        if len(ldos_data_shape) != 4:
+            if len(ldos_data_shape) != 2:
+                raise Exception("Unknown LDOS shape, cannot calculate DOS.")
+            elif integration_method != "summation":
+                raise Exception("If using a 2D LDOS array, you can only "
+                                "use summation as integration method.")
+
+        # We have the LDOS as (gridx, gridy, gridz, energygrid), no
+        # further operation is necessary.
+        dos_values = ldos_data  # .copy()
+
+        # We integrate along the three axis in space.
+        # If there is only one point in a certain direction we do not
+        # integrate, but rather reduce in this direction.
+        # Integration over one point leads to zero.
+        grid_spacing_x = np.linalg.norm(voxel[0])
+        grid_spacing_y = np.linalg.norm(voxel[1])
+        grid_spacing_z = np.linalg.norm(voxel[2])
+
+        if integration_method != "summation":
+            # X
+            if ldos_data_shape[0] > 1:
+                dos_values = integrate_values_on_spacing(dos_values,
+                                                         grid_spacing_x,
+                                                         axis=0,
+                                                         method=
+                                                         integration_method)
+            else:
+                dos_values = np.reshape(dos_values, (ldos_data_shape[1],
+                                                     ldos_data_shape[2],
+                                                     ldos_data_shape[3]))
+                dos_values *= grid_spacing_x
+
+            # Y
+            if ldos_data_shape[1] > 1:
+                dos_values = integrate_values_on_spacing(dos_values,
+                                                         grid_spacing_y,
+                                                         axis=0,
+                                                         method=
+                                                         integration_method)
+            else:
+                dos_values = np.reshape(dos_values, (ldos_data_shape[2],
+                                                     ldos_data_shape[3]))
+                dos_values *= grid_spacing_y
+
+            # Z
+            if ldos_data_shape[2] > 1:
+                dos_values = integrate_values_on_spacing(dos_values,
+                                                         grid_spacing_z,
+                                                         axis=0,
+                                                         method=
+                                                         integration_method)
+            else:
+                dos_values = np.reshape(dos_values, ldos_data_shape[3])
+                dos_values *= grid_spacing_z
+        else:
+            if len(ldos_data_shape) == 4:
+                dos_values = np.sum(ldos_data, axis=(0, 1, 2)) * \
+                             voxel.volume
+            if len(ldos_data_shape) == 2:
+                dos_values = np.sum(ldos_data, axis=0) * \
+                             voxel.volume
+
+        if self.parameters._configuration["mpi"] and gather_dos:
+            # I think we should refrain from top-level MPI imports; the first
+            # import triggers an MPI init, which can take quite long.
+            from mpi4py import MPI
+
+            comm = get_comm()
+            comm.Barrier()
+            dos_values_full = np.zeros_like(dos_values)
+            comm.Reduce([dos_values, MPI.DOUBLE],
+                        [dos_values_full, MPI.DOUBLE],
+                        op=MPI.SUM, root=0)
+            return dos_values_full
+        else:
+            return dos_values
+
+    def get_atomic_forces(self, ldos_data, dE_dd, used_data_handler,
+                          snapshot_number=0):
+        r"""
+        Get the atomic forces, currently work in progress.
+
+        Will eventually give :math:`\frac{dE}{d \underline{\boldsymbol{R}}}`.
+        Will currently only give :math:`\frac{dd}{dB}`.
+
+        Parameters
+        ----------
+        ldos_data: torch.Tensor
+            Scaled (!) torch tensor holding the LDOS data for the snapshot
+            for which the atomic force should be calculated.
+
+        dE_dd: np.array
+            (WIP) Derivative of the total energy w.r.t the LDOS.
+            Later on, this will be evaluated within this subroutine. For now
+            it is provided from outside.
+
+        used_data_handler: mala.data.data_handler.DataHandler
+            DataHandler that was used to predict the LDOS for which the
+            atomic forces are supposed to be calculated.
+
+        snapshot_number:
+            Snapshot number (number within the data handler) for which this
+            LDOS prediction was performed. Always 0 in the inference case.
+
+        Returns
+        -------
+        dd_dB: torch.tensor
+            (WIP) Returns the scaled (!) derivative of the LDOS w.r.t to
+            the descriptors.
+
+        """
+        # For now this only works with ML generated LDOS.
+        # Gradient of the LDOS respect to the descriptors.
+        ldos_data.backward(dE_dd)
+        dd_dB = used_data_handler.get_test_input_gradient(snapshot_number)
+        return dd_dB
+
+    # Private methods
+    #################
+
+    def _process_loaded_array(self, array, units=None):
+        array *= self.convert_units(1, in_units=units)
+        if self.save_target_data:
+            self.local_density_of_states = array
+
+    def _gather_density(self, density_values, use_pickled_comm=False):
+        """
+        Gathers the density on rank 0 and sorts it.
+
+        Parameters
+        ----------
+        density_values : numpy.array
+            Numpy array with the density slice of this ranks local grid.
+
+        use_pickled_comm : bool
+            If True, the pickled communication route from mpi4py is used.
+            If False, a Recv/Sendv combination is used. I am not entirely
+            sure what is faster. Technically Recv/Sendv should be faster,
+            but I doubt my implementation is all that optimal. For the pickled
+            route we can use gather(), which should be fairly quick.
+            However, for large grids, one CANNOT use the pickled route;
+            too large python objects will break it. Therefore, I am setting
+            the Recv/Sendv route as default.
+        """
+        # Barrier to make sure all ranks have descriptors..
+        comm = get_comm()
+        barrier()
+
+        # Gather the densities into a list.
+        if use_pickled_comm:
+            density_list = comm.gather(density_values, root=0)
+        else:
+            sendcounts = np.array(comm.gather(np.shape(density_values)[0],
+                                              root=0))
+            if get_rank() == 0:
+                # print("sendcounts: {}, total: {}".format(sendcounts,
+                #                                          sum(sendcounts)))
+
+                # Preparing the list of buffers.
+                density_list = []
+                for i in range(0, get_size()):
+                    density_list.append(np.empty(sendcounts[i]*4,
+                                                 dtype=np.float64))
+                # No MPI necessary for first rank. For all the others,
+                # collect the buffers.
+                density_list[0] = density_values
+                for i in range(1, get_size()):
+                    comm.Recv(density_list[i], source=i,
+                              tag=100+i)
+                    density_list[i] = \
+                        np.reshape(density_list[i],
+                                   (sendcounts[i], 4))
+            else:
+                comm.Send(density_values, dest=0, tag=get_rank()+100)
+            barrier()
+        # if get_rank() == 0:
+        #     printout(np.shape(all_snap_descriptors_list[0]))
+        #     printout(np.shape(all_snap_descriptors_list[1]))
+        #     printout(np.shape(all_snap_descriptors_list[2]))
+        #     printout(np.shape(all_snap_descriptors_list[3]))
+
+        # Dummy for the other ranks.
+        # (For now, might later simply broadcast to other ranks).
+        full_density = np.zeros([1, 1, 1, 1])
+
+        # Reorder the list.
+        if get_rank() == 0:
+            # Prepare the densities array.
+            nx = self.grid_dimensions[0]
+            ny = self.grid_dimensions[1]
+            nz = self.grid_dimensions[2]
+            full_density = np.zeros(
+                [nx, ny, nz, 1])
+            # Fill the full density array.
+            for idx, local_density in enumerate(density_list):
+                # We glue the individual cells back together, and transpose.
+                first_x = int(local_density[0][0])
+                first_y = int(local_density[0][1])
+                first_z = int(local_density[0][2])
+                last_x = int(local_density[-1][0])+1
+                last_y = int(local_density[-1][1])+1
+                last_z = int(local_density[-1][2])+1
+                full_density[first_x:last_x,
+                             first_y:last_y,
+                             first_z:last_z] = \
+                    np.reshape(local_density[:, 3],
+                               [last_z-first_z, last_y-first_y,
+                                last_x-first_x, 1]).transpose([2, 1, 0, 3])
+
+        return full_density
+
+    def _read_from_qe_files(self, path_scheme, units,
+                            use_memmap, file_type, **kwargs):
+        """
+        Read the LDOS from QE produced files, i.e. one file per energy level.
+
+        Can currently work with .xsf and .cube files.
+
+        Parameters
+        ----------
+        path_scheme : string
+            Naming scheme for the LDOS .xsf files. Every asterisk will be
+            replaced with an appropriate number for the LDOS files. Before
+            the file name, please make sure to include the proper file path.
+
+        units : string
+            Units the LDOS is saved in.
+
+        use_memmap : string
+            If not None, a memory mapped file with this name will be used to
+            gather the LDOS. Only has an effect in MPI parallel mode.
+            Usage will reduce RAM footprint while SIGNIFICANTLY
+            impacting disk usage and
+        """
         # Find out the number of digits that are needed to encode this
         # grid (by QE).
         digits = int(math.log10(self.parameters.ldos_gridsize)) + 1
@@ -469,7 +1348,12 @@
             tmp_file_name = tmp_file_name.replace("*", str(i).zfill(digits))
 
             # Open the cube file
-            data, meta = read_cube(tmp_file_name)
+            if file_type == ".cube":
+                data, meta = read_cube(tmp_file_name)
+            elif file_type == ".xsf":
+                data, meta = read_xsf(tmp_file_name)
+            else:
+                raise Exception("Unknown QE data type.")
 
             # Once we have read the first cube file, we know the dimensions
             # of the LDOS and can prepare the array
@@ -551,1014 +1435,4 @@
                 return ldos_data_full
         else:
             self.local_density_of_states = ldos_data
-            return ldos_data
-=======
-        self._read_from_qe_files(path_scheme, units,
-                                 use_memmap, ".cube", **kwargs)
-
-    def read_from_numpy(self, path, units="1/(eV*A^3)"):
-        """
-        Read the LDOS data from a numpy file.
-
-        Parameters
-        ----------
-        path :
-            Name of the numpy file.
-
-        units : string
-            Units the LDOS is saved in.
-        """
-        self.local_density_of_states = np.load(path) * \
-                                       self.convert_units(1, in_units=units)
->>>>>>> 44854e3c
-
-    def read_from_array(self, array, units="1/(eV*A^3)"):
-        """
-        Read the LDOS data from a numpy array.
-
-        Parameters
-        ----------
-        array : numpy.ndarray
-            Numpy array containing the density.
-
-        units : string
-            Units the LDOS is saved in.
-        """
-        array *= self.convert_units(1, in_units=units)
-        self.local_density_of_states = array
-        return array
-
-    # Calculations
-    ##############
-
-    def read_from_xsf(self, path_scheme, units="1/(eV*A^3)",
-                      use_memmap=None, **kwargs):
-        """
-        Read the LDOS data from multiple .xsf files.
-
-        The files have to be located in the same directory. .xsf
-        files are used by XCrysDen.
-
-        Parameters
-        ----------
-        path_scheme : string
-            Naming scheme for the LDOS .xsf files. Every asterisk will be
-            replaced with an appropriate number for the LDOS files. Before
-            the file name, please make sure to include the proper file path.
-
-        units : string
-            Units the LDOS is saved in.
-
-        use_memmap : string
-            If not None, a memory mapped file with this name will be used to
-            gather the LDOS. Only has an effect in MPI parallel mode.
-            Usage will reduce RAM footprint while SIGNIFICANTLY
-            impacting disk usage and
-        """
-        self._read_from_qe_files(path_scheme, units,
-                                 use_memmap, ".xsf", **kwargs)
-
-    def get_energy_grid(self):
-        """
-        Get energy grid.
-
-        Returns
-        -------
-        e_grid : numpy.array
-            Energy grid on which the LDOS is defined.
-        """
-        emin = self.parameters.ldos_gridoffset_ev
-
-        emax = self.parameters.ldos_gridoffset_ev + \
-            self.parameters.ldos_gridsize * \
-            self.parameters.ldos_gridspacing_ev
-        grid_size = self.parameters.ldos_gridsize
-        linspace_array = (np.linspace(emin, emax, grid_size, endpoint=False))
-        return linspace_array
-
-    def get_total_energy(self, ldos_data=None, dos_data=None,
-                         density_data=None, fermi_energy=None,
-                         temperature=None, voxel=None,
-                         grid_integration_method="summation",
-                         energy_integration_method="analytical",
-                         atoms_Angstrom=None, qe_input_data=None,
-                         qe_pseudopotentials=None, create_qe_file=True,
-                         return_energy_contributions=False):
-        """
-        Calculate the total energy from LDOS or given DOS + density data.
-
-        If neither LDOS nor DOS+Density data is provided, the cached LDOS will
-        be attempted to be used for the calculation.
-
-
-
-        Parameters
-        ----------
-        ldos_data : numpy.array
-            LDOS data, either as [gridsize, energygrid] or
-            [gridx,gridy,gridz,energygrid]. If None, dos_data and density_data
-            cannot be None.
-
-        dos_data : numpy.array
-            DOS data, as [energygrid].
-
-        density_data : numpy.array
-            Density data, either as [gridsize] or [gridx,gridy,gridz].
-
-        fermi_energy : float
-            Fermi energy level in eV.
-
-        temperature : float
-            Temperature in K.
-
-        voxel : ase.cell.Cell
-            Voxel to be used for grid intergation. Needs to reflect the
-            symmetry of the simulation cell. In Bohr.
-
-        grid_integration_method : str
-            Integration method used to integrate the density on the grid.
-            Currently supported:
-
-            - "trapz" for trapezoid method (only for cubic grids).
-            - "simps" for Simpson method (only for cubic grids).
-            - "summation" for summation and scaling of the values (recommended)
-
-        energy_integration_method : string
-            Integration method to integrate the DOS. Currently supported:
-
-                - "trapz" for trapezoid method
-                - "simps" for Simpson method.
-                - "analytical" for analytical integration. (recommended)
-
-        atoms_Angstrom : ase.Atoms
-            ASE atoms object for the current system. If None, MALA will
-            create one.
-
-        qe_input_data : dict
-            Quantum Espresso parameters dictionary for the ASE<->QE interface.
-            If None (recommended), MALA will create one.
-
-        qe_pseudopotentials : dict
-            Quantum Espresso pseudopotential dictionaty for the ASE<->QE
-            interface. If None (recommended), MALA will create one.
-
-        create_qe_file : bool
-            If True, a QE input file will be created by MALA during the
-            calculation. This is the default, however there may be
-            cases in which it makes sense for the user to provide a custom
-            one.
-
-        return_energy_contributions : bool
-            If True, a dictionary of energy contributions will be provided
-            alongside the total energy. The default is False.
-
-        Returns
-        -------
-        total_energy : float
-            Total energy of the system (in eV).
-
-        """
-        # Get relevant values from DFT calculation, if not otherwise specified.
-        if voxel is None:
-            voxel = self.voxel
-        if fermi_energy is None:
-            if ldos_data is None:
-                fermi_energy = self.fermi_energy
-            if fermi_energy is None:
-                printout("Warning: No fermi energy was provided or could be "
-                         "calculated from electronic structure data. "
-                         "Using the DFT fermi energy, this may "
-                         "yield unexpected results", min_verbosity=1)
-                fermi_energy = self.fermi_energy_dft
-        if temperature is None:
-            temperature = self.temperature
-
-        # Here we check whether we will use our internal, cached
-        # LDOS, or calculate everything from scratch.
-        if ldos_data is not None or (dos_data is not None
-                                     and density_data is not None):
-
-            # In this case we calculate everything from scratch,
-            # because the user either provided LDOS data OR density +
-            # DOS data.
-
-            # Calculate DOS data if need be.
-            if dos_data is None:
-                dos_data = self.get_density_of_states(ldos_data,
-                                                      voxel=
-                                                      voxel,
-                                                      integration_method=
-                                                      grid_integration_method)
-
-            # Calculate density data if need be.
-            if density_data is None:
-                density_data = self.get_density(ldos_data,
-                                                fermi_energy=fermi_energy,
-                                                integration_method=energy_integration_method)
-
-            # Now we can create calculation objects to get the necessary
-            # quantities.
-            dos_calculator = DOS.from_ldos_calculator(self)
-            density_calculator = Density.from_ldos_calculator(self)
-
-            # With these calculator objects we can calculate all the necessary
-            # quantities to construct the total energy.
-            # (According to Eq. 9 in [1])
-            # Band energy (kinetic energy)
-            e_band = dos_calculator.get_band_energy(dos_data,
-                                                    fermi_energy=fermi_energy,
-                                                    temperature=temperature,
-                                                    integration_method=energy_integration_method)
-
-            # Smearing / Entropy contribution
-            e_entropy_contribution = dos_calculator. \
-                get_entropy_contribution(dos_data, fermi_energy=fermi_energy,
-                                         temperature=temperature,
-                                         integration_method=energy_integration_method)
-
-            # Density based energy contributions (via QE)
-            density_contributions \
-                = density_calculator. \
-                get_energy_contributions(density_data,
-                                         qe_input_data=qe_input_data,
-                                         atoms_Angstrom=atoms_Angstrom,
-                                         qe_pseudopotentials=
-                                         qe_pseudopotentials,
-                                         create_file=create_qe_file)
-        else:
-            # In this case, we use cached propeties wherever possible.
-            ldos_data = self.local_density_of_states
-            if ldos_data is None:
-                raise Exception("No input data provided to caculate "
-                                "total energy. Provide EITHER LDOS"
-                                " OR DOS and density.")
-
-            # With these calculator objects we can calculate all the necessary
-            # quantities to construct the total energy.
-            # (According to Eq. 9 in [1])
-            # Band energy (kinetic energy)
-            e_band = self.band_energy
-
-            # Smearing / Entropy contribution
-            e_entropy_contribution = self._density_of_states_calculator.\
-                entropy_contribution
-
-            # Density based energy contributions (via QE)
-            density_contributions = self._density_calculator.\
-                total_energy_contributions
-
-        e_total = e_band + density_contributions["e_rho_times_v_hxc"] + \
-            density_contributions["e_hartree"] + \
-            density_contributions["e_xc"] + \
-            density_contributions["e_ewald"] +\
-            e_entropy_contribution
-        if return_energy_contributions:
-            energy_contribtuons = {"e_band": e_band,
-                                   "e_rho_times_v_hxc":
-                                       density_contributions["e_rho_times_v_hxc"],
-                                   "e_hartree":
-                                       density_contributions["e_hartree"],
-                                   "e_xc":
-                                       density_contributions["e_xc"],
-                                   "e_ewald": density_contributions["e_ewald"],
-                                   "e_entropy_contribution":
-                                       e_entropy_contribution}
-            return e_total, energy_contribtuons
-        else:
-            return e_total
-
-    def get_band_energy(self, ldos_data=None, fermi_energy=None,
-                        temperature=None, voxel=None,
-                        grid_integration_method="summation",
-                        energy_integration_method="analytical"):
-        """
-        Calculate the band energy from given LDOS data.
-
-        Parameters
-        ----------
-        ldos_data : numpy.array
-            LDOS data, either as [gridsize, energygrid] or
-            [gridx,gridy,gridz,energygrid]. If None, the cached LDOS
-            will be used for the calculation.
-
-        fermi_energy : float
-            Fermi energy level in eV.
-
-        temperature : float
-            Temperature in K.
-
-        grid_integration_method : str
-            Integration method used to integrate the LDOS on the grid.
-            Currently supported:
-
-            - "trapz" for trapezoid method (only for cubic grids).
-            - "simps" for Simpson method (only for cubic grids).
-            - "summation" for summation and scaling of the values (recommended)
-
-        energy_integration_method : string
-            Integration method to integrate the DOS. Currently supported:
-
-                - "trapz" for trapezoid method
-                - "simps" for Simpson method.
-                - "analytical" for analytical integration. (recommended)
-
-        voxel : ase.cell.Cell
-            Voxel to be used for grid intergation.
-
-        Returns
-        -------
-        band_energy : float
-            Band energy in eV.
-        """
-        if ldos_data is None and self.local_density_of_states is None:
-            raise Exception("No LDOS data provided, cannot calculate"
-                            " this quantity.")
-
-        # Here we check whether we will use our internal, cached
-        # LDOS, or calculate everything from scratch.
-        if ldos_data is not None:
-            # The band energy is calculated using the DOS.
-            if voxel is None:
-                voxel = self.voxel
-
-            dos_data = self.get_density_of_states(ldos_data, voxel,
-                                                  integration_method=
-                                                  grid_integration_method)
-
-            # Once we have the DOS, we can use a DOS object to calculate
-            # the band energy.
-            dos_calculator = DOS.from_ldos_calculator(self)
-            return dos_calculator. \
-                get_band_energy(dos_data, fermi_energy=fermi_energy,
-                                temperature=temperature,
-                                integration_method=energy_integration_method)
-        else:
-            return self._density_of_states_calculator.band_energy
-
-    def get_number_of_electrons(self, ldos_data=None, voxel=None,
-                                fermi_energy=None, temperature=None,
-                                grid_integration_method="summation",
-                                energy_integration_method="analytical"):
-        """
-        Calculate the number of electrons from given LDOS data.
-
-        Parameters
-        ----------
-        ldos_data : numpy.array
-            LDOS data, either as [gridsize, energygrid] or
-            [gridx,gridy,gridz,energygrid]. If None, the cached LDOS
-            will be used for the calculation.
-
-        fermi_energy : float
-            Fermi energy level in eV.
-
-        temperature : float
-            Temperature in K.
-
-        grid_integration_method : str
-            Integration method used to integrate the LDOS on the grid.
-            Currently supported:
-
-            - "trapz" for trapezoid method (only for cubic grids).
-            - "simps" for Simpson method (only for cubic grids).
-            - "summation" for summation and scaling of the values (recommended)
-
-        energy_integration_method : string
-            Integration method to integrate the DOS. Currently supported:
-
-                - "trapz" for trapezoid method
-                - "simps" for Simpson method.
-                - "analytical" for analytical integration. (recommended)
-
-        voxel : ase.cell.Cell
-            Voxel to be used for grid intergation.
-
-        Returns
-        -------
-        number_of_electrons : float
-            Number of electrons.
-        """
-        if ldos_data is None and self.local_density_of_states is None:
-            raise Exception("No LDOS data provided, cannot calculate"
-                            " this quantity.")
-
-        # Here we check whether we will use our internal, cached
-        # LDOS, or calculate everything from scratch.
-        if ldos_data is not None:
-            # The number of electrons is calculated using the DOS.
-            if voxel is None:
-                voxel = self.voxel
-            dos_data = self.get_density_of_states(ldos_data, voxel,
-                                                  integration_method=
-                                                  grid_integration_method)
-
-            # Once we have the DOS, we can use a DOS object to calculate the
-            # number of electrons.
-            dos_calculator = DOS.from_ldos_calculator(self)
-            return dos_calculator. \
-                get_number_of_electrons(dos_data, fermi_energy=fermi_energy,
-                                        temperature=temperature,
-                                        integration_method=energy_integration_method)
-        else:
-            return self._density_of_states_calculator.number_of_electrons
-
-    def get_self_consistent_fermi_energy(self, ldos_data=None, voxel=None,
-                                         temperature=None,
-                                         grid_integration_method="summation",
-                                         energy_integration_method="analytical"):
-        r"""
-        Calculate the self-consistent Fermi energy.
-
-        "Self-consistent" does not mean self-consistent in the DFT sense,
-        but rather the Fermi energy, for which DOS integration reproduces
-        the exact number of electrons. The term "self-consistent" stems
-        from how this quantity is calculated.
-
-        Parameters
-        ----------
-        ldos_data : numpy.array
-            LDOS data, either as [gridsize, energygrid] or
-            [gridx,gridy,gridz,energygrid]. If None, the cached LDOS
-            will be used for the calculation.
-
-        temperature : float
-            Temperature in K.
-
-        grid_integration_method : str
-            Integration method used to integrate the LDOS on the grid.
-            Currently supported:
-
-            - "trapz" for trapezoid method (only for cubic grids).
-            - "simps" for Simpson method (only for cubic grids).
-            - "summation" for summation and scaling of the values (recommended)
-
-        energy_integration_method : string
-            Integration method to integrate the DOS. Currently supported:
-
-                - "trapz" for trapezoid method
-                - "simps" for Simpson method.
-                - "analytical" for analytical integration. (recommended)
-
-        voxel : ase.cell.Cell
-            Voxel to be used for grid intergation. Needs to reflect the
-            symmetry of the simulation cell. In Bohr.
-
-        Returns
-        -------
-        fermi_energy_self_consistent : float
-            :math:`\epsilon_F` in eV.
-        """
-        if ldos_data is None and self.local_density_of_states is None:
-            raise Exception("No LDOS data provided, cannot calculate"
-                            " this quantity.")
-
-        if ldos_data is not None:
-            # The Fermi energy is calculated using the DOS.
-            if voxel is None:
-                voxel = self.voxel
-            dos_data = self.get_density_of_states(ldos_data, voxel,
-                                                  integration_method=
-                                                  grid_integration_method)
-
-            # Once we have the DOS, we can use a DOS object to calculate the
-            # number of electrons.
-            dos_calculator = DOS.from_ldos_calculator(self)
-            return dos_calculator. \
-                get_self_consistent_fermi_energy(dos_data,
-                                                 temperature=temperature,
-                                                 integration_method=energy_integration_method)
-        else:
-            return self._density_of_states_calculator.fermi_energy
-
-    def get_density(self, ldos_data=None, fermi_energy=None, temperature=None,
-                    conserve_dimensions=False, integration_method="analytical",
-                    gather_density=False):
-        """
-        Calculate the density from given LDOS data.
-
-        Parameters
-        ----------
-        conserve_dimensions : bool
-            If True, the density is returned in the same dimensions as
-            the LDOS was entered. If False, the density is always given
-            as [gridsize, 1]. If None, the cached LDOS
-            will be used for the calculation.
-
-
-        fermi_energy : float
-            Fermi energy level in eV.
-
-        temperature : float
-            Temperature in K.
-
-        integration_method : string
-            Integration method to be used. Currently supported:
-
-                - "trapz" for trapezoid method
-                - "simps" for Simpson method.
-                - "analytical" for analytical integration. Recommended.
-
-        ldos_data : numpy.array
-            LDOS data, either as [gridsize, energygrid] or
-            [gridx,gridy,gridz,energygrid].
-
-        integration_method : string
-            Integration method to integrate LDOS on energygrid.
-            Currently supported:
-
-                - "trapz" for trapezoid method
-                - "simps" for Simpson method.
-                - "analytical" for analytical integration. Recommended.
-
-        gather_density : bool
-            Only important if MPI is used. If True, the density will be
-            gathered on rank 0.
-            Helpful when using multiple CPUs for descriptor calculations
-            and only one for network pass.
-
-        Returns
-        -------
-        density_data : numpy.array
-            Density data, dimensions depend on conserve_dimensions and LDOS
-            dimensions.
-
-        """
-        if fermi_energy is None:
-            if ldos_data is None:
-                fermi_energy = self.fermi_energy
-            if fermi_energy is None:
-                printout("Warning: No fermi energy was provided or could be "
-                         "calculated from electronic structure data. "
-                         "Using the DFT fermi energy, this may "
-                         "yield unexpected results", min_verbosity=1)
-                fermi_energy = self.fermi_energy_dft
-        if temperature is None:
-            temperature = self.temperature
-
-        if ldos_data is None:
-            ldos_data = self.local_density_of_states
-            if ldos_data is None:
-                raise Exception("No LDOS data provided, cannot calculate"
-                                " this quantity.")
-
-        ldos_data_shape = np.shape(ldos_data)
-        if len(ldos_data_shape) == 2:
-            # We have the LDOS as gridpoints x energygrid,
-            # so no further operation is necessary.
-            ldos_data_used = ldos_data
-            pass
-        elif len(ldos_data_shape) == 4:
-            # We have the LDOS as (gridx, gridy, gridz, energygrid),
-            # so some reshaping needs to be done.
-            ldos_data_used = ldos_data.reshape(
-                [ldos_data_shape[0] * ldos_data_shape[1] * ldos_data_shape[2],
-                 ldos_data_shape[3]])
-            # We now have the LDOS as gridpoints x energygrid.
-
-        else:
-            raise Exception("Invalid LDOS array shape.")
-
-        # Build the energy grid and calculate the fermi function.
-        energy_grid = self.get_energy_grid()
-        fermi_values = fermi_function(energy_grid, fermi_energy, temperature)
-
-        # Calculate the number of electrons.
-        if integration_method == "trapz":
-            density_values = integrate.trapz(ldos_data_used * fermi_values,
-                                             energy_grid, axis=-1)
-        elif integration_method == "simps":
-            density_values = integrate.simps(ldos_data_used * fermi_values,
-                                             energy_grid, axis=-1)
-        elif integration_method == "analytical":
-            density_values = analytical_integration(ldos_data_used, "F0", "F1",
-                                                    fermi_energy, energy_grid,
-                                                    temperature)
-        else:
-            raise Exception("Unknown integration method.")
-
-        # Now we have the full density; We now need to collect it, in the
-        # MPI case.
-        if self.parameters._configuration["mpi"] and gather_density:
-            density_values = np.reshape(density_values,
-                                        [np.shape(density_values)[0], 1])
-            density_values = np.concatenate((self.local_grid, density_values),
-                                            axis=1)
-            full_density = self._gather_density(density_values)
-            if len(ldos_data_shape) == 2:
-                ldos_shape = np.shape(full_density)
-                full_density = np.reshape(full_density, [ldos_shape[0] *
-                                                         ldos_shape[1] *
-                                                         ldos_shape[2], 1])
-            return full_density
-        else:
-            if len(ldos_data_shape) == 4 and conserve_dimensions is True:
-                # This breaks in the distributed case currently,
-                # but I don't see an application where we would need it.
-                # It would mean that we load an LDOS in distributed 3D fashion,
-                # which is not implemented either.
-                ldos_data_shape = list(ldos_data_shape)
-                ldos_data_shape[-1] = 1
-                density_values = density_values.reshape(ldos_data_shape)
-            else:
-                if len(ldos_data_shape) == 4:
-                    grid_length = ldos_data_shape[0] * ldos_data_shape[1] * \
-                                  ldos_data_shape[2]
-                else:
-                    grid_length = ldos_data_shape[0]
-                density_values = density_values.reshape([grid_length, 1])
-            return density_values
-
-    def get_density_of_states(self, ldos_data=None, voxel=None,
-                              integration_method="summation",
-                              gather_dos=True):
-        """
-        Calculate the density of states from given LDOS data.
-
-        Parameters
-        ----------
-        ldos_data : numpy.array
-            LDOS data, either as [gridsize, energygrid] or
-            [gridx,gridy,gridz,energygrid]. If None, the cached LDOS
-            will be used for the calculation.
-
-
-        voxel : ase.cell.Cell
-            Voxel to be used for grid intergation. Needs to reflect the
-            symmetry of the simulation cell. In Bohr.
-
-        integration_method : str
-            Integration method used to integrate LDOS on the grid.
-            Currently supported:
-
-            - "trapz" for trapezoid method (only for cubic grids).
-            - "simps" for Simpson method (only for cubic grids).
-            - "summation" for summation and scaling of the values (recommended)
-
-        gather_dos : bool
-            Only important if MPI is used. If True, the DOS will be
-            are gathered on rank 0.
-            Helpful when using multiple CPUs for descriptor calculations
-            and only one for network pass.
-
-        Returns
-        -------
-        dos_values : np.array
-            The DOS.
-        """
-        if ldos_data is None:
-            ldos_data = self.local_density_of_states
-            if ldos_data is None:
-                raise Exception("No LDOS data provided, cannot calculate"
-                                " this quantity.")
-
-        if voxel is None:
-            voxel = self.voxel
-
-        ldos_data_shape = np.shape(ldos_data)
-        if len(ldos_data_shape) != 4:
-            if len(ldos_data_shape) != 2:
-                raise Exception("Unknown LDOS shape, cannot calculate DOS.")
-            elif integration_method != "summation":
-                raise Exception("If using a 2D LDOS array, you can only "
-                                "use summation as integration method.")
-
-        # We have the LDOS as (gridx, gridy, gridz, energygrid), no
-        # further operation is necessary.
-        dos_values = ldos_data  # .copy()
-
-        # We integrate along the three axis in space.
-        # If there is only one point in a certain direction we do not
-        # integrate, but rather reduce in this direction.
-        # Integration over one point leads to zero.
-        grid_spacing_x = np.linalg.norm(voxel[0])
-        grid_spacing_y = np.linalg.norm(voxel[1])
-        grid_spacing_z = np.linalg.norm(voxel[2])
-
-        if integration_method != "summation":
-            # X
-            if ldos_data_shape[0] > 1:
-                dos_values = integrate_values_on_spacing(dos_values,
-                                                         grid_spacing_x,
-                                                         axis=0,
-                                                         method=
-                                                         integration_method)
-            else:
-                dos_values = np.reshape(dos_values, (ldos_data_shape[1],
-                                                     ldos_data_shape[2],
-                                                     ldos_data_shape[3]))
-                dos_values *= grid_spacing_x
-
-            # Y
-            if ldos_data_shape[1] > 1:
-                dos_values = integrate_values_on_spacing(dos_values,
-                                                         grid_spacing_y,
-                                                         axis=0,
-                                                         method=
-                                                         integration_method)
-            else:
-                dos_values = np.reshape(dos_values, (ldos_data_shape[2],
-                                                     ldos_data_shape[3]))
-                dos_values *= grid_spacing_y
-
-            # Z
-            if ldos_data_shape[2] > 1:
-                dos_values = integrate_values_on_spacing(dos_values,
-                                                         grid_spacing_z,
-                                                         axis=0,
-                                                         method=
-                                                         integration_method)
-            else:
-                dos_values = np.reshape(dos_values, ldos_data_shape[3])
-                dos_values *= grid_spacing_z
-        else:
-            if len(ldos_data_shape) == 4:
-                dos_values = np.sum(ldos_data, axis=(0, 1, 2)) * \
-                             voxel.volume
-            if len(ldos_data_shape) == 2:
-                dos_values = np.sum(ldos_data, axis=0) * \
-                             voxel.volume
-
-        if self.parameters._configuration["mpi"] and gather_dos:
-            # I think we should refrain from top-level MPI imports; the first
-            # import triggers an MPI init, which can take quite long.
-            from mpi4py import MPI
-
-            comm = get_comm()
-            comm.Barrier()
-            dos_values_full = np.zeros_like(dos_values)
-            comm.Reduce([dos_values, MPI.DOUBLE],
-                        [dos_values_full, MPI.DOUBLE],
-                        op=MPI.SUM, root=0)
-            return dos_values_full
-        else:
-            return dos_values
-
-    def get_atomic_forces(self, ldos_data, dE_dd, used_data_handler,
-                          snapshot_number=0):
-        r"""
-        Get the atomic forces, currently work in progress.
-
-        Will eventually give :math:`\frac{dE}{d \underline{\boldsymbol{R}}}`.
-        Will currently only give :math:`\frac{dd}{dB}`.
-
-        Parameters
-        ----------
-        ldos_data: torch.Tensor
-            Scaled (!) torch tensor holding the LDOS data for the snapshot
-            for which the atomic force should be calculated.
-
-        dE_dd: np.array
-            (WIP) Derivative of the total energy w.r.t the LDOS.
-            Later on, this will be evaluated within this subroutine. For now
-            it is provided from outside.
-
-        used_data_handler: mala.data.data_handler.DataHandler
-            DataHandler that was used to predict the LDOS for which the
-            atomic forces are supposed to be calculated.
-
-        snapshot_number:
-            Snapshot number (number within the data handler) for which this
-            LDOS prediction was performed. Always 0 in the inference case.
-
-        Returns
-        -------
-        dd_dB: torch.tensor
-            (WIP) Returns the scaled (!) derivative of the LDOS w.r.t to
-            the descriptors.
-
-        """
-        # For now this only works with ML generated LDOS.
-        # Gradient of the LDOS respect to the descriptors.
-        ldos_data.backward(dE_dd)
-        dd_dB = used_data_handler.get_test_input_gradient(snapshot_number)
-        return dd_dB
-
-    # Private methods
-    #################
-
-    def _process_loaded_array(self, array, units=None):
-        array *= self.convert_units(1, in_units=units)
-        if self.save_target_data:
-            self.local_density_of_states = array
-
-    def _gather_density(self, density_values, use_pickled_comm=False):
-        """
-        Gathers the density on rank 0 and sorts it.
-
-        Parameters
-        ----------
-        density_values : numpy.array
-            Numpy array with the density slice of this ranks local grid.
-
-        use_pickled_comm : bool
-            If True, the pickled communication route from mpi4py is used.
-            If False, a Recv/Sendv combination is used. I am not entirely
-            sure what is faster. Technically Recv/Sendv should be faster,
-            but I doubt my implementation is all that optimal. For the pickled
-            route we can use gather(), which should be fairly quick.
-            However, for large grids, one CANNOT use the pickled route;
-            too large python objects will break it. Therefore, I am setting
-            the Recv/Sendv route as default.
-        """
-        # Barrier to make sure all ranks have descriptors..
-        comm = get_comm()
-        barrier()
-
-        # Gather the densities into a list.
-        if use_pickled_comm:
-            density_list = comm.gather(density_values, root=0)
-        else:
-            sendcounts = np.array(comm.gather(np.shape(density_values)[0],
-                                              root=0))
-            if get_rank() == 0:
-                # print("sendcounts: {}, total: {}".format(sendcounts,
-                #                                          sum(sendcounts)))
-
-                # Preparing the list of buffers.
-                density_list = []
-                for i in range(0, get_size()):
-                    density_list.append(np.empty(sendcounts[i]*4,
-                                                 dtype=np.float64))
-                # No MPI necessary for first rank. For all the others,
-                # collect the buffers.
-                density_list[0] = density_values
-                for i in range(1, get_size()):
-                    comm.Recv(density_list[i], source=i,
-                              tag=100+i)
-                    density_list[i] = \
-                        np.reshape(density_list[i],
-                                   (sendcounts[i], 4))
-            else:
-                comm.Send(density_values, dest=0, tag=get_rank()+100)
-            barrier()
-        # if get_rank() == 0:
-        #     printout(np.shape(all_snap_descriptors_list[0]))
-        #     printout(np.shape(all_snap_descriptors_list[1]))
-        #     printout(np.shape(all_snap_descriptors_list[2]))
-        #     printout(np.shape(all_snap_descriptors_list[3]))
-
-        # Dummy for the other ranks.
-        # (For now, might later simply broadcast to other ranks).
-        full_density = np.zeros([1, 1, 1, 1])
-
-        # Reorder the list.
-        if get_rank() == 0:
-            # Prepare the densities array.
-            nx = self.grid_dimensions[0]
-            ny = self.grid_dimensions[1]
-            nz = self.grid_dimensions[2]
-            full_density = np.zeros(
-                [nx, ny, nz, 1])
-            # Fill the full density array.
-            for idx, local_density in enumerate(density_list):
-                # We glue the individual cells back together, and transpose.
-                first_x = int(local_density[0][0])
-                first_y = int(local_density[0][1])
-                first_z = int(local_density[0][2])
-                last_x = int(local_density[-1][0])+1
-                last_y = int(local_density[-1][1])+1
-                last_z = int(local_density[-1][2])+1
-                full_density[first_x:last_x,
-                             first_y:last_y,
-                             first_z:last_z] = \
-                    np.reshape(local_density[:, 3],
-                               [last_z-first_z, last_y-first_y,
-                                last_x-first_x, 1]).transpose([2, 1, 0, 3])
-
-        return full_density
-
-    def _read_from_qe_files(self, path_scheme, units,
-                            use_memmap, file_type, **kwargs):
-        """
-        Read the LDOS from QE produced files, i.e. one file per energy level.
-
-        Can currently work with .xsf and .cube files.
-
-        Parameters
-        ----------
-        path_scheme : string
-            Naming scheme for the LDOS .xsf files. Every asterisk will be
-            replaced with an appropriate number for the LDOS files. Before
-            the file name, please make sure to include the proper file path.
-
-        units : string
-            Units the LDOS is saved in.
-
-        use_memmap : string
-            If not None, a memory mapped file with this name will be used to
-            gather the LDOS. Only has an effect in MPI parallel mode.
-            Usage will reduce RAM footprint while SIGNIFICANTLY
-            impacting disk usage and
-        """
-        # Find out the number of digits that are needed to encode this
-        # grid (by QE).
-        digits = int(math.log10(self.parameters.ldos_gridsize)) + 1
-
-        # Iterate over the amount of specified LDOS input files.
-        # QE is a Fortran code, so everything is 1 based.
-        printout("Reading "+str(self.parameters.ldos_gridsize) +
-                 " LDOS files from"+path_scheme+".", min_verbosity=0)
-        ldos_data = None
-        if self.parameters._configuration["mpi"]:
-            local_size = int(np.floor(self.parameters.ldos_gridsize /
-                                      get_size()))
-            start_index = get_rank()*local_size + 1
-            if get_rank()+1 == get_size():
-                local_size += self.parameters.ldos_gridsize % \
-                                     get_size()
-            end_index = start_index+local_size
-        else:
-            start_index = 1
-            end_index = self.parameters.ldos_gridsize + 1
-            local_size = self.parameters.ldos_gridsize
-
-        for i in range(start_index, end_index):
-            tmp_file_name = path_scheme
-            tmp_file_name = tmp_file_name.replace("*", str(i).zfill(digits))
-
-            # Open the cube file
-            if file_type == ".cube":
-                data, meta = read_cube(tmp_file_name)
-            elif file_type == ".xsf":
-                data, meta = read_xsf(tmp_file_name)
-            else:
-                raise Exception("Unknown QE data type.")
-
-            # Once we have read the first cube file, we know the dimensions
-            # of the LDOS and can prepare the array
-            # in which we want to store the LDOS.
-            if i == start_index:
-                data_shape = np.shape(data)
-                ldos_data = np.zeros((data_shape[0], data_shape[1],
-                                      data_shape[2], local_size),
-                                     dtype=np.float64)
-
-            # Convert and then append the LDOS data.
-            data = data*self.convert_units(1, in_units=units)
-            ldos_data[:, :, :, i-start_index] = data[:, :, :]
-
-        # We have to gather the LDOS either file based or not.
-        if self.parameters._configuration["mpi"]:
-            barrier()
-            data_shape = np.shape(ldos_data)
-            if use_memmap is not None:
-                if get_rank() == 0:
-                    ldos_data_full = np.memmap(use_memmap,
-                                               shape=(data_shape[0],
-                                                      data_shape[1],
-                                                      data_shape[2],
-                                                      self.parameters.
-                                                      ldos_gridsize),
-                                               mode="w+",
-                                               dtype=np.float64)
-                barrier()
-                if get_rank() != 0:
-                    ldos_data_full = np.memmap(use_memmap,
-                                               shape=(data_shape[0],
-                                                      data_shape[1],
-                                                      data_shape[2],
-                                                      self.parameters.
-                                                      ldos_gridsize),
-                                               mode="r+",
-                                               dtype=np.float64)
-                barrier()
-                ldos_data_full[:, :, :, start_index-1:end_index-1] = \
-                    ldos_data[:, :, :, :]
-                self.local_density_of_states = ldos_data_full
-            else:
-                comm = get_comm()
-
-                # First get the indices from all the ranks.
-                indices = np.array(
-                    comm.gather([get_rank(), start_index, end_index],
-                                root=0))
-                ldos_data_full = None
-                if get_rank() == 0:
-                    ldos_data_full = np.empty((data_shape[0], data_shape[1],
-                                               data_shape[2], self.parameters.
-                                               ldos_gridsize),dtype=np.float64)
-                    ldos_data_full[:, :, :, start_index-1:end_index-1] = \
-                        ldos_data[:, :, :, :]
-
-                    # No MPI necessary for first rank. For all the others,
-                    # collect the buffers.
-                    for i in range(1, get_size()):
-                        local_start = indices[i][1]
-                        local_end = indices[i][2]
-                        local_size = local_end-local_start
-                        ldos_local = np.empty(local_size*data_shape[0] *
-                                              data_shape[1]*data_shape[2],
-                                              dtype=np.float64)
-                        comm.Recv(ldos_local, source=i, tag=100 + i)
-                        ldos_data_full[:, :, :, local_start-1:local_end-1] = \
-                            np.reshape(ldos_local, (data_shape[0],
-                                                    data_shape[1],
-                                                    data_shape[2],
-                                                    local_size))[:, :, :, :]
-                else:
-                    comm.Send(ldos_data, dest=0,
-                              tag=get_rank() + 100)
-                barrier()
-                self.local_density_of_states = ldos_data_full
-        else:
-            self.local_density_of_states = ldos_data+            return ldos_data