--- conflicted
+++ resolved
@@ -50,7 +50,7 @@
         return_dos_object = DOS(ldos_object.parameters)
         return_dos_object.fermi_energy_dft = ldos_object.fermi_energy_dft
         return_dos_object.temperature_K = ldos_object.temperature_K
-        return_dos_object.voxel_Bohr = ldos_object.voxel_Bohr
+        return_dos_object.voxel = ldos_object.voxel
         return_dos_object.number_of_electrons_exact = ldos_object.number_of_electrons_exact
         return_dos_object.band_energy_dft_calculation = \
             ldos_object.band_energy_dft_calculation
@@ -721,28 +721,10 @@
         This function currently doesn't do much. In the LDOS and
         density equivalents of it, certain dimensionality reorderings
         may happen, this function purely exists for consistency
-        reasons. In the future, that may change. 
-        """
-<<<<<<< HEAD
-        return_dos_object = DOS(ldos_object.parameters)
-        return_dos_object.fermi_energy_eV = ldos_object.fermi_energy_eV
-        return_dos_object.temperature_K = ldos_object.temperature_K
-        return_dos_object.voxel = ldos_object.voxel
-        return_dos_object.number_of_electrons = ldos_object.number_of_electrons
-        return_dos_object.band_energy_dft_calculation = \
-            ldos_object.band_energy_dft_calculation
-        return_dos_object.atoms = ldos_object.atoms
-        return_dos_object.qe_input_data = ldos_object.qe_input_data
-        return_dos_object.qe_pseudopotentials = ldos_object.qe_pseudopotentials
-        return_dos_object.total_energy_dft_calculation = \
-            ldos_object.total_energy_dft_calculation
-        return_dos_object.kpoints = ldos_object.kpoints
-        return_dos_object.number_of_electrons_from_eigenvals = \
-            ldos_object.number_of_electrons_from_eigenvals
-=======
+        reasons. In the future, that may change.
+        """
         if dos_data is None:
             dos_data = self.density_of_states
->>>>>>> 40337b12
 
         return dos_data
 
