--- conflicted
+++ resolved
@@ -151,30 +151,16 @@
 
         # Transform the data.
         self.input_data = \
-<<<<<<< HEAD
             self.input_data.reshape([self.snapshot_list[file_index].grid_size,
                                      self.input_dimension])
-        self.input_data *= \
-            self.descriptor_calculator.\
-            convert_units(1, self.snapshot_list[file_index].input_units)
-=======
-            self.input_data.reshape([self.grid_size, self.input_dimension])
->>>>>>> 87e26339
         self.input_data = self.input_data.astype(np.float32)
         self.input_data = torch.from_numpy(self.input_data).float()
         self.input_data_scaler.transform(self.input_data)
         self.input_data.requires_grad = self.input_requires_grad
 
         self.output_data = \
-<<<<<<< HEAD
             self.output_data.reshape([self.snapshot_list[file_index].grid_size,
                                       self.output_dimension])
-        self.output_data *= \
-            self.target_calculator.\
-            convert_units(1, self.snapshot_list[file_index].output_units)
-=======
-            self.output_data.reshape([self.grid_size, self.output_dimension])
->>>>>>> 87e26339
         if self.return_outputs_directly is False:
             self.output_data = np.array(self.output_data)
             self.output_data = self.output_data.astype(np.float32)
