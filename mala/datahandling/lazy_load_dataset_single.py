--- conflicted
+++ resolved
@@ -46,12 +46,6 @@
         If True, then the gradient is stored for the inputs.
     """
 
-<<<<<<< HEAD
-    def __init__(self, batch_size, snapshot, input_dimension, output_dimension,
-                 input_data_scaler, output_data_scaler, descriptor_calculator,
-                 target_calculator, use_ddp,
-                 input_requires_grad=False):
-=======
     def __init__(
         self,
         batch_size,
@@ -62,10 +56,9 @@
         output_data_scaler,
         descriptor_calculator,
         target_calculator,
-        use_horovod,
+        use_ddp,
         input_requires_grad=False,
     ):
->>>>>>> 5cfd0c85
         self.snapshot = snapshot
         self.input_dimension = input_dimension
         self.output_dimension = output_dimension
