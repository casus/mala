"""DataHandler class that loads and scales data."""

import os

import numpy as np
import torch
from torch.utils.data import TensorDataset

from mala.common.parallelizer import printout, barrier
from mala.common.parameters import Parameters, DEFAULT_NP_DATA_DTYPE
from mala.datahandling.data_handler_base import DataHandlerBase
from mala.datahandling.data_scaler import DataScaler
from mala.datahandling.snapshot import Snapshot
from mala.datahandling.lazy_load_dataset import LazyLoadDataset
from mala.datahandling.lazy_load_dataset_single import LazyLoadDatasetSingle
from mala.datahandling.fast_tensor_dataset import FastTensorDataset


class DataHandler(DataHandlerBase):
    """
    Loads and scales data. Can load from numpy or OpenPMD files.

    Data that is not saved as numpy or OpenPMD file can be converted using the
    DataConverter class.

    Parameters
    ----------
    parameters : mala.common.parameters.Parameters
        Parameters used to create the data handling object.

    descriptor_calculator : mala.descriptors.descriptor.Descriptor
        Used to do unit conversion on input data. If None, then one will
        be created by this class.

    target_calculator : mala.targets.target.Target
        Used to do unit conversion on output data. If None, then one will
        be created by this class.

    input_data_scaler : mala.datahandling.data_scaler.DataScaler
        Used to scale the input data. If None, then one will be created by
        this class.

    output_data_scaler : mala.datahandling.data_scaler.DataScaler
        Used to scale the output data. If None, then one will be created by
        this class.

    clear_data : bool
        If true (default), the data list will be cleared upon creation of
        the object.

    Attributes
    ----------
    input_data_scaler : mala.datahandling.data_scaler.DataScaler
        Used to scale the input data.

    nr_test_data : int
        Number of test data points.

    nr_test_snapshots : int
        Number of test snapshots.

    nr_training_data : int
        Number of training data points.

    nr_training_snapshots : int
        Number of training snapshots.

    nr_validation_data : int
        Number of validation data points.

    nr_validation_snapshots : int
        Number of validation snapshots.

    output_data_scaler : mala.datahandling.data_scaler.DataScaler
        Used to scale the output data.

    test_data_sets : list
        List containing torch data sets for test data.

    training_data_sets : list
        List containing torch data sets for training data.

    validation_data_sets : list
        List containing torch data sets for validation data.
    """

    ##############################
    # Constructors
    ##############################

    def __init__(
        self,
        parameters: Parameters,
        target_calculator=None,
        descriptor_calculator=None,
        input_data_scaler=None,
        output_data_scaler=None,
        clear_data=True,
    ):
        super(DataHandler, self).__init__(
            parameters,
            target_calculator=target_calculator,
            descriptor_calculator=descriptor_calculator,
        )
        # Data will be scaled per user specification.
        self.input_data_scaler = input_data_scaler
        if self.input_data_scaler is None:
            self.input_data_scaler = DataScaler(
                self.parameters.input_rescaling_type,
                use_ddp=self._use_ddp,
            )

        self.output_data_scaler = output_data_scaler
        if self.output_data_scaler is None:
            self.output_data_scaler = DataScaler(
                self.parameters.output_rescaling_type,
                use_ddp=self._use_ddp,
            )

        # Actual data points in the different categories.
        self.nr_training_data = 0
        self.nr_test_data = 0
        self.nr_validation_data = 0

        # Number of snapshots in these categories.
        self.nr_training_snapshots = 0
        self.nr_test_snapshots = 0
        self.nr_validation_snapshots = 0

        # Arrays and data sets containing the actual data.
        self._training_data_inputs = torch.empty(0)
        self._validation_data_inputs = torch.empty(0)
        self._test_data_inputs = torch.empty(0)
        self._training_data_outputs = torch.empty(0)
        self._validation_data_outputs = torch.empty(0)
        self._test_data_outputs = torch.empty(0)
        self.training_data_sets = []
        self.validation_data_sets = []
        self.test_data_sets = []

        # Needed for the fast tensor data sets.
        self._mini_batch_size = parameters.running.mini_batch_size
        if clear_data:
            self.clear_data()

    ##############################
    # Public methods
    ##############################

    # Adding/Deleting data
    ########################

    def clear_data(self):
        """
        Reset the entire data pipeline.

        Useful when doing multiple investigations in the same python file.
        """
        self.training_data_sets = []
        self.validation_data_sets = []
        self.test_data_sets = []
        self.nr_training_data = 0
        self.nr_test_data = 0
        self.nr_validation_data = 0
        self.nr_training_snapshots = 0
        self.nr_test_snapshots = 0
        self.nr_validation_snapshots = 0
        self.input_data_scaler.reset()
        self.output_data_scaler.reset()
        super(DataHandler, self).clear_data()

    # Preparing data
    ######################

    def prepare_data(self, reparametrize_scaler=True):
        """
        Prepare the data to be used in a training process.

        This includes:

            - Checking snapshots for consistency
            - Parametrizing the DataScalers (if desired)
            - Building DataSet objects.

        Parameters
        ----------
        reparametrize_scaler : bool
            If True (default), the DataScalers are parametrized based on the
            training data.

        """
        # During data loading, there is no need to save target data to
        # calculators.
        # Technically, this would be no issue, but due to technical reasons
        # (i.e. float64 to float32 conversion) saving the data this way
        # may create copies in memory.
        self.target_calculator.save_target_data = False

        # Do a consistency check of the snapshots so that we don't run into
        # an error later. If there is an error, check_snapshots() will raise
        # an exception.
        printout(
            "Checking the snapshots and your inputs for consistency.",
            min_verbosity=1,
        )
        self._check_snapshots()
        printout("Consistency check successful.", min_verbosity=0)

        # If the DataHandler is used for inference, i.e. no training or
        # validation snapshots have been provided,
        # than we can definitely not reparametrize the DataScalers.
        if self.nr_training_data == 0:
            reparametrize_scaler = False
            if (
                self.input_data_scaler.cantransform is False
                or self.output_data_scaler.cantransform is False
            ):
                raise Exception(
                    "In inference mode, the DataHandler needs "
                    "parametrized DataScalers, "
                    "while you provided unparametrized "
                    "DataScalers."
                )

        # Parametrize the scalers, if needed.
        if reparametrize_scaler:
            printout("Initializing the data scalers.", min_verbosity=1)
            self.__parametrize_scalers()
            printout("Data scalers initialized.", min_verbosity=0)
        elif (
            self.parameters.use_lazy_loading is False
            and self.nr_training_data != 0
        ):
            printout(
                "Data scalers already initilized, loading data to RAM.",
                min_verbosity=0,
            )
            self.__load_data("training", "inputs")
            self.__load_data("training", "outputs")

        # Build Datasets.
        printout("Build datasets.", min_verbosity=1)
        self.__build_datasets()
        printout("Build dataset: Done.", min_verbosity=0)

        # After the loading is done, target data can safely be saved again.
        self.target_calculator.save_target_data = True

        # Wait until all ranks are finished with data preparation.
        # It is not uncommon that ranks might be asynchronous in their
        # data preparation by a small amount of minutes. If you notice
        # an elongated wait time at this barrier, check that your file system
        # allows for parallel I/O.
        barrier()

    def prepare_for_testing(self):
        """
        Prepare DataHandler for usage within Tester class.

        Ensures that lazily-loaded data sets do not perform unnecessary I/O
        operations. Only needed in Tester class.
        """
        if self.parameters.use_lazy_loading:
            self.test_data_set.return_outputs_directly = True

    # Training  / Testing
    ######################

    def mix_datasets(self):
        """
        For lazily-loaded data sets, the snapshot ordering is (re-)mixed.

        This applies only to the training data set. For the validation and
        test set it does not matter.
        """
        if self.parameters.use_lazy_loading:
            for dset in self.training_data_sets:
                dset.mix_datasets()

    def get_test_input_gradient(self, snapshot_number):
        """
        Get the gradient of the test inputs for an entire snapshot.

        This gradient will be returned as scaled Tensor.
        The reason the gradient is returned (rather then returning the entire
        inputs themselves) is that by slicing a variable, pytorch no longer
        considers it a "leaf" variable and will stop tracking and evaluating
        its gradient. Thus, it is easier to obtain the gradient and then
        slice it.

        Parameters
        ----------
        snapshot_number : int
            Number of the snapshot for which the entire test inputs.

        Returns
        -------
        gradient : torch.Tensor
            Tensor holding the gradient.

        """
        # get the snapshot from the snapshot number
        snapshot = self.parameters.snapshot_directories_list[snapshot_number]

        if self.parameters.use_lazy_loading:
            # This fails if an incorrect snapshot was loaded.
            if self.test_data_sets[0].currently_loaded_file != snapshot_number:
                raise Exception(
                    "Cannot calculate gradients, wrong file "
                    "was lazily loaded."
                )
            return self.test_data_sets[0].input_data.grad
        else:
            return self._test_data_inputs.grad[
                snapshot.grid_size
                * snapshot_number : snapshot.grid_size
                * (snapshot_number + 1)
            ]

    def get_snapshot_calculation_output(self, snapshot_number):
        """
        Get the path to the output file for a specific snapshot.

        Parameters
        ----------
        snapshot_number : int
            Snapshot for which the calculation output should be returned.

        Returns
        -------
        calculation_output : string
            Path to the calculation output for this snapshot.

        """
        return self.parameters.snapshot_directories_list[
            snapshot_number
        ].calculation_output

    # Debugging
    ######################

    def raw_numpy_to_converted_scaled_tensor(
        self,
        numpy_array,
        data_type,
        units,
    ):
        """
        Transform a raw numpy array into a scaled torch tensor.

        This tensor will also be in the right units, i.e. a tensor that can
        simply be put into a MALA network.

        Parameters
        ----------
        numpy_array : np.array
            Array that is to be converted.

        data_type : string
            Either "in" or "out", depending if input or output data is

            processed.
        units : string
            Units of the data that is processed.
<<<<<<< HEAD

        convert3Dto1D : bool
            If True (default: False), then a (x,y,z,dim) array is transformed
            into a (x*y*z,dim) array.
=======
>>>>>>> 6cb1d3f3

        Returns
        -------
        converted_tensor: torch.Tensor
            The fully converted and scaled tensor.
        """
        # Check parameters for consistency.
        if data_type != "in" and data_type != "out":
            raise Exception(
                'Please specify either "in" or "out" as ' "data_type."
            )

        # Convert units of numpy array.
        numpy_array = self.__raw_numpy_to_converted_numpy(
            numpy_array, data_type, units
        )

        # If desired, the dimensions can be changed.
        if len(np.shape(numpy_array)) == 4:
            if data_type == "in":
                data_dimension = self.input_dimension
            else:
                data_dimension = self.output_dimension
            grid_size = np.prod(np.shape(numpy_array)[0:3])
            desired_dimensions = [grid_size, data_dimension]
        else:
            desired_dimensions = None

        # Convert numpy array to scaled tensor a network can work with.
        numpy_array = self.__converted_numpy_to_scaled_tensor(
            numpy_array, desired_dimensions, data_type
        )
        return numpy_array

    def resize_snapshots_for_debugging(
        self,
        directory="./",
        naming_scheme_input="test_Al_debug_2k_nr*.in",
        naming_scheme_output="test_Al_debug_2k_nr*.out",
    ):
        """
        Resize all snapshots in the list.

        Parameters
        ----------
        directory : string
            Directory to which the resized snapshots should be saved.

        naming_scheme_input : string
            Naming scheme for the resulting input numpy files.

        naming_scheme_output : string
            Naming scheme for the resulting output numpy files.

        """
        i = 0
        snapshot: Snapshot
        for snapshot in self.parameters.snapshot_directories_list:
            tmp_array = self.descriptor_calculator.read_from_numpy_file(
                os.path.join(
                    snapshot.input_npy_directory, snapshot.input_npy_file
                ),
                units=snapshot.input_units,
            )
            tmp_file_name = naming_scheme_input
            tmp_file_name = tmp_file_name.replace("*", str(i))
            np.save(os.path.join(directory, tmp_file_name) + ".npy", tmp_array)

            tmp_array = self.target_calculator.read_from_numpy_file(
                os.path.join(
                    snapshot.output_npy_directory, snapshot.output_npy_file
                ),
                units=snapshot.output_units,
            )
            tmp_file_name = naming_scheme_output
            tmp_file_name = tmp_file_name.replace("*", str(i))
            np.save(os.path.join(directory, tmp_file_name + ".npy"), tmp_array)
            i += 1

    ##############################
    # Private methods
    ##############################

    # Loading data
    ######################

    def _check_snapshots(self):
        """Check the snapshots for consistency."""
        super(DataHandler, self)._check_snapshots()

        # Now we need to confirm that the snapshot list has some inner
        # consistency.
        if self.parameters.data_splitting_type == "by_snapshot":
            snapshot: Snapshot
            # As we are not actually interested in the number of snapshots,
            # but in the number of datasets, we also need to multiply by that.
            for snapshot in self.parameters.snapshot_directories_list:
                if snapshot.snapshot_function == "tr":
                    self.nr_training_snapshots += 1
                    self.nr_training_data += snapshot.grid_size
                elif snapshot.snapshot_function == "te":
                    self.nr_test_snapshots += 1
                    self.nr_test_data += snapshot.grid_size
                elif snapshot.snapshot_function == "va":
                    self.nr_validation_snapshots += 1
                    self.nr_validation_data += snapshot.grid_size
                else:
                    raise Exception(
                        "Unknown option for snapshot splitting selected."
                    )

            # Now we need to check whether or not this input is believable.
            nr_of_snapshots = len(self.parameters.snapshot_directories_list)
            if nr_of_snapshots != (
                self.nr_training_snapshots
                + self.nr_test_snapshots
                + self.nr_validation_snapshots
            ):
                raise Exception(
                    "Cannot split snapshots with specified "
                    "splitting scheme, "
                    "too few or too many options selected"
                )
            # MALA can either be run in training or test-only mode.
            # But it has to be run in either of those!
            # So either training AND validation snapshots can be provided
            # OR only test snapshots.
            if self.nr_test_snapshots != 0:
                if self.nr_training_snapshots == 0:
                    printout(
                        "DataHandler prepared for inference. No training "
                        "possible with this setup. If this is not what "
                        "you wanted, please revise the input script. "
                        "Validation snapshots you may have entered will"
                        "be ignored.",
                        min_verbosity=0,
                    )
            else:
                if self.nr_training_snapshots == 0:
                    raise Exception("No training snapshots provided.")
                if self.nr_validation_snapshots == 0:
                    raise Exception("No validation snapshots provided.")
        else:
            raise Exception("Wrong parameter for data splitting provided.")

        if not self.parameters.use_lazy_loading:
            self.__allocate_arrays()

        # Reordering the lists.
        snapshot_order = {"tr": 0, "va": 1, "te": 2}
        self.parameters.snapshot_directories_list.sort(
            key=lambda d: snapshot_order[d.snapshot_function]
        )

    def __allocate_arrays(self):
        if self.nr_training_data > 0:
            self._training_data_inputs = np.zeros(
                (self.nr_training_data, self.input_dimension),
                dtype=DEFAULT_NP_DATA_DTYPE,
            )
            self._training_data_outputs = np.zeros(
                (self.nr_training_data, self.output_dimension),
                dtype=DEFAULT_NP_DATA_DTYPE,
            )

        if self.nr_validation_data > 0:
            self._validation_data_inputs = np.zeros(
                (self.nr_validation_data, self.input_dimension),
                dtype=DEFAULT_NP_DATA_DTYPE,
            )
            self._validation_data_outputs = np.zeros(
                (self.nr_validation_data, self.output_dimension),
                dtype=DEFAULT_NP_DATA_DTYPE,
            )

        if self.nr_test_data > 0:
            self._test_data_inputs = np.zeros(
                (self.nr_test_data, self.input_dimension),
                dtype=DEFAULT_NP_DATA_DTYPE,
            )
            self._test_data_outputs = np.zeros(
                (self.nr_test_data, self.output_dimension),
                dtype=DEFAULT_NP_DATA_DTYPE,
            )

    def __load_data(self, function, data_type):
        """
        Load data into the appropriate arrays.

        Also transforms them into torch tensors.

        Parameters
        ----------
        function : string
            Can be "tr", "va" or "te.
        data_type : string
            Can be "input" or "output".
        """
        if (
            function != "training"
            and function != "test"
            and function != "validation"
        ):
            raise Exception("Unknown snapshot type detected.")
        if data_type != "outputs" and data_type != "inputs":
            raise Exception("Unknown data type detected.")

        # Extracting all the information pertaining to the data set.
        array = "_" + function + "_data_" + data_type
        if data_type == "inputs":
            calculator = self.descriptor_calculator
        else:
            calculator = self.target_calculator

        feature_dimension = (
            self.input_dimension
            if data_type == "inputs"
            else self.output_dimension
        )

        snapshot_counter = 0
        gs_old = 0
        for snapshot in self.parameters.snapshot_directories_list:
            # get the snapshot grid size
            gs_new = snapshot.grid_size

            # Data scaling is only performed on the training data sets.
            if snapshot.snapshot_function == function[0:2]:
                if data_type == "inputs":
                    file = os.path.join(
                        snapshot.input_npy_directory, snapshot.input_npy_file
                    )
                    units = snapshot.input_units
                else:
                    file = os.path.join(
                        snapshot.output_npy_directory,
                        snapshot.output_npy_file,
                    )
                    units = snapshot.output_units

                if snapshot.snapshot_type == "numpy":
                    calculator.read_from_numpy_file(
                        file,
                        units=units,
                        array=getattr(self, array)[
                            gs_old : gs_old + gs_new, :
                        ],
                        reshape=True,
                    )
                elif snapshot.snapshot_type == "openpmd":
                    getattr(self, array)[gs_old : gs_old + gs_new] = (
                        calculator.read_from_openpmd_file(
                            file, units=units
                        ).reshape([gs_new, feature_dimension])
                    )
                else:
                    raise Exception("Unknown snapshot file type.")
                snapshot_counter += 1
                gs_old += gs_new

        # The scalers will later operate on torch Tensors so we have to
        # make sure they are fitted on
        # torch Tensors as well. Preprocessing the numpy data as follows
        # does NOT load it into memory, see
        # test/tensor_memory.py
        # Also, the following bit does not work with getattr, so I had to
        # hard code it. If someone has a smart idea to circumvent this, I am
        # all ears.
        if data_type == "inputs":
            if function == "training":
                self._training_data_inputs = torch.from_numpy(
                    self._training_data_inputs
                ).float()

            if function == "validation":
                self._validation_data_inputs = torch.from_numpy(
                    self._validation_data_inputs
                ).float()

            if function == "test":
                self._test_data_inputs = torch.from_numpy(
                    self._test_data_inputs
                ).float()

        if data_type == "outputs":
            if function == "training":
                self._training_data_outputs = torch.from_numpy(
                    self._training_data_outputs
                ).float()

            if function == "validation":
                self._validation_data_outputs = torch.from_numpy(
                    self._validation_data_outputs
                ).float()

            if function == "test":
                self._test_data_outputs = torch.from_numpy(
                    self._test_data_outputs
                ).float()

    def __build_datasets(self):
        """Build the DataSets that are used during training."""
        if (
            self.parameters.use_lazy_loading
            and not self.parameters.use_lazy_loading_prefetch
        ):

            # Create the lazy loading data sets.
            self.training_data_sets.append(
                LazyLoadDataset(
                    self.input_dimension,
                    self.output_dimension,
                    self.input_data_scaler,
                    self.output_data_scaler,
                    self.descriptor_calculator,
                    self.target_calculator,
                    self._use_ddp,
                    self.parameters._configuration["device"],
                )
            )
            self.validation_data_sets.append(
                LazyLoadDataset(
                    self.input_dimension,
                    self.output_dimension,
                    self.input_data_scaler,
                    self.output_data_scaler,
                    self.descriptor_calculator,
                    self.target_calculator,
                    self._use_ddp,
                    self.parameters._configuration["device"],
                )
            )

            if self.nr_test_data != 0:
                self.test_data_sets.append(
                    LazyLoadDataset(
                        self.input_dimension,
                        self.output_dimension,
                        self.input_data_scaler,
                        self.output_data_scaler,
                        self.descriptor_calculator,
                        self.target_calculator,
                        self._use_ddp,
                        self.parameters._configuration["device"],
                        input_requires_grad=True,
                    )
                )

            # Add snapshots to the lazy loading data sets.
            for snapshot in self.parameters.snapshot_directories_list:
                if snapshot.snapshot_function == "tr":
                    self.training_data_sets[0].add_snapshot_to_dataset(
                        snapshot
                    )
                if snapshot.snapshot_function == "va":
                    self.validation_data_sets[0].add_snapshot_to_dataset(
                        snapshot
                    )
                if snapshot.snapshot_function == "te":
                    self.test_data_sets[0].add_snapshot_to_dataset(snapshot)

            # I don't think we need to mix them here. We can use the standard
            # ordering for the first epoch
            # and mix it up after.
            # self.training_data_set.mix_datasets()
            # self.validation_data_set.mix_datasets()
            # self.test_data_set.mix_datasets()
        elif (
            self.parameters.use_lazy_loading
            and self.parameters.use_lazy_loading_prefetch
        ):
            printout("Using lazy loading pre-fetching.", min_verbosity=2)
            # Create LazyLoadDatasetSingle instances per snapshot and add to
            # list.
            for snapshot in self.parameters.snapshot_directories_list:
                if snapshot.snapshot_function == "tr":
                    self.training_data_sets.append(
                        LazyLoadDatasetSingle(
                            self._mini_batch_size,
                            snapshot,
                            self.input_dimension,
                            self.output_dimension,
                            self.input_data_scaler,
                            self.output_data_scaler,
                            self.descriptor_calculator,
                            self.target_calculator,
                            self._use_ddp,
                        )
                    )
                if snapshot.snapshot_function == "va":
                    self.validation_data_sets.append(
                        LazyLoadDatasetSingle(
                            self._mini_batch_size,
                            snapshot,
                            self.input_dimension,
                            self.output_dimension,
                            self.input_data_scaler,
                            self.output_data_scaler,
                            self.descriptor_calculator,
                            self.target_calculator,
                            self._use_ddp,
                        )
                    )
                if snapshot.snapshot_function == "te":
                    self.test_data_sets.append(
                        LazyLoadDatasetSingle(
                            self._mini_batch_size,
                            snapshot,
                            self.input_dimension,
                            self.output_dimension,
                            self.input_data_scaler,
                            self.output_data_scaler,
                            self.descriptor_calculator,
                            self.target_calculator,
                            self._use_ddp,
                            input_requires_grad=True,
                        )
                    )

        else:
            if self.nr_training_data != 0:
                self.input_data_scaler.transform(self._training_data_inputs)
                self.output_data_scaler.transform(self._training_data_outputs)
                if self.parameters.use_fast_tensor_data_set:
                    printout("Using FastTensorDataset.", min_verbosity=2)
                    self.training_data_sets.append(
                        FastTensorDataset(
                            self._mini_batch_size,
                            self._training_data_inputs,
                            self._training_data_outputs,
                        )
                    )
                else:
                    self.training_data_sets.append(
                        TensorDataset(
                            self._training_data_inputs,
                            self._training_data_outputs,
                        )
                    )

            if self.nr_validation_data != 0:
                self.__load_data("validation", "inputs")
                self.input_data_scaler.transform(self._validation_data_inputs)

                self.__load_data("validation", "outputs")
                self.output_data_scaler.transform(
                    self._validation_data_outputs
                )
                if self.parameters.use_fast_tensor_data_set:
                    printout("Using FastTensorDataset.", min_verbosity=2)
                    self.validation_data_sets.append(
                        FastTensorDataset(
                            self._mini_batch_size,
                            self._validation_data_inputs,
                            self._validation_data_outputs,
                        )
                    )
                else:
                    self.validation_data_sets.append(
                        TensorDataset(
                            self._validation_data_inputs,
                            self._validation_data_outputs,
                        )
                    )

            if self.nr_test_data != 0:
                self.__load_data("test", "inputs")
                self.input_data_scaler.transform(self._test_data_inputs)
                self._test_data_inputs.requires_grad = True

                self.__load_data("test", "outputs")
                self.output_data_scaler.transform(self._test_data_outputs)
                self.test_data_sets.append(
                    TensorDataset(
                        self._test_data_inputs, self._test_data_outputs
                    )
                )

    # Scaling
    ######################

    def __parametrize_scalers(self):
        """Use the training data to parametrize the DataScalers."""
        ##################
        # Inputs.
        ##################

        # If we do lazy loading, we have to iterate over the files one at a
        # time and add them to the fit, i.e. incrementally updating max/min
        # or mean/std. If we DON'T do lazy loading, we can simply load the
        # training data (we will need it later anyway) and perform the
        # scaling. This should save some performance.

        if self.parameters.use_lazy_loading:
            # We need to perform the data scaling over the entirety of the
            # training data.
            for snapshot in self.parameters.snapshot_directories_list:
                # Data scaling is only performed on the training data sets.
                if snapshot.snapshot_function == "tr":
                    if snapshot.snapshot_type == "numpy":
                        tmp = self.descriptor_calculator.read_from_numpy_file(
                            os.path.join(
                                snapshot.input_npy_directory,
                                snapshot.input_npy_file,
                            ),
                            units=snapshot.input_units,
                        )
                    elif snapshot.snapshot_type == "openpmd":
                        tmp = (
                            self.descriptor_calculator.read_from_openpmd_file(
                                os.path.join(
                                    snapshot.input_npy_directory,
                                    snapshot.input_npy_file,
                                )
                            )
                        )
                    else:
                        raise Exception("Unknown snapshot file type.")

                    # The scalers will later operate on torch Tensors so we
                    # have to make sure they are fitted on
                    # torch Tensors as well. Preprocessing the numpy data as
                    # follows does NOT load it into memory, see
                    # test/tensor_memory.py
                    tmp = np.array(tmp)
                    if tmp.dtype != DEFAULT_NP_DATA_DTYPE:
                        tmp = tmp.astype(DEFAULT_NP_DATA_DTYPE)
                    tmp = tmp.reshape(
                        [snapshot.grid_size, self.input_dimension]
                    )
                    tmp = torch.from_numpy(tmp).float()
                    self.input_data_scaler.partial_fit(tmp)

        else:
            self.__load_data("training", "inputs")
            self.input_data_scaler.fit(self._training_data_inputs)

        printout("Input scaler parametrized.", min_verbosity=1)

        ##################
        # Output.
        ##################

        # If we do lazy loading, we have to iterate over the files one at a
        # time and add them to the fit,
        # i.e. incrementally updating max/min or mean/std.
        # If we DON'T do lazy loading, we can simply load the training data
        # (we will need it later anyway)
        # and perform the scaling. This should save some performance.

        if self.parameters.use_lazy_loading:
            i = 0
            # We need to perform the data scaling over the entirety of the
            # training data.
            for snapshot in self.parameters.snapshot_directories_list:
                # Data scaling is only performed on the training data sets.
                if snapshot.snapshot_function == "tr":
                    if snapshot.snapshot_type == "numpy":
                        tmp = self.target_calculator.read_from_numpy_file(
                            os.path.join(
                                snapshot.output_npy_directory,
                                snapshot.output_npy_file,
                            ),
                            units=snapshot.output_units,
                        )
                    elif snapshot.snapshot_type == "openpmd":
                        tmp = self.target_calculator.read_from_openpmd_file(
                            os.path.join(
                                snapshot.output_npy_directory,
                                snapshot.output_npy_file,
                            )
                        )
                    else:
                        raise Exception("Unknown snapshot file type.")

                    # The scalers will later operate on torch Tensors so we
                    # have to make sure they are fitted on
                    # torch Tensors as well. Preprocessing the numpy data as
                    # follows does NOT load it into memory, see
                    # test/tensor_memory.py
                    tmp = np.array(tmp)
                    if tmp.dtype != DEFAULT_NP_DATA_DTYPE:
                        tmp = tmp.astype(DEFAULT_NP_DATA_DTYPE)
                    tmp = tmp.reshape(
                        [snapshot.grid_size, self.output_dimension]
                    )
                    tmp = torch.from_numpy(tmp).float()
                    self.output_data_scaler.partial_fit(tmp)
                i += 1

        else:
            self.__load_data("training", "outputs")
            self.output_data_scaler.fit(self._training_data_outputs)

        printout("Output scaler parametrized.", min_verbosity=1)

    def __raw_numpy_to_converted_numpy(
        self, numpy_array, data_type="in", units=None
    ):
        """Convert a raw numpy array containing into the correct units."""
        if data_type == "in":
            if (
                data_type == "in"
                and self.descriptor_calculator.descriptors_contain_xyz
            ):
                numpy_array = numpy_array[:, :, :, 3:]
            if units is not None:
                numpy_array *= self.descriptor_calculator.convert_units(
                    1, units
                )
            return numpy_array
        elif data_type == "out":
            if units is not None:
                numpy_array *= self.target_calculator.convert_units(1, units)
            return numpy_array
        else:
            raise Exception(
                'Please choose either "in" or "out" for ' "this function."
            )

    def __converted_numpy_to_scaled_tensor(
        self, numpy_array, desired_dimensions=None, data_type="in"
    ):
        """
        Transform a numpy array containing into a scaled torch tensor.

        This tensor that can simply be put into a MALA network.
        No unit conversion is done here.
        """
        numpy_array = numpy_array.astype(DEFAULT_NP_DATA_DTYPE)
        if desired_dimensions is not None:
            numpy_array = numpy_array.reshape(desired_dimensions)
        numpy_array = torch.from_numpy(numpy_array).float()
        if data_type == "in":
            self.input_data_scaler.transform(numpy_array)
        elif data_type == "out":
            self.output_data_scaler.transform(numpy_array)
        else:
            raise Exception(
                'Please choose either "in" or "out" for ' "this function."
            )
        return numpy_array<|MERGE_RESOLUTION|>--- conflicted
+++ resolved
@@ -362,13 +362,6 @@
             processed.
         units : string
             Units of the data that is processed.
-<<<<<<< HEAD
-
-        convert3Dto1D : bool
-            If True (default: False), then a (x,y,z,dim) array is transformed
-            into a (x*y*z,dim) array.
-=======
->>>>>>> 6cb1d3f3
 
         Returns
         -------
