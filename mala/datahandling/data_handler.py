"""DataHandler class that loads and scales data."""
import os

try:
    import horovod.torch as hvd
except ModuleNotFoundError:
    # Warning is thrown by Parameters class
    pass
import numpy as np
import torch
from torch.utils.data import TensorDataset

from mala.common.parallelizer import printout, barrier
from mala.common.parameters import Parameters, ParametersData
from mala.datahandling.data_scaler import DataScaler
from mala.datahandling.snapshot import Snapshot
from mala.datahandling.lazy_load_dataset import LazyLoadDataset
from mala.datahandling.lazy_load_dataset_clustered import LazyLoadDatasetClustered
from mala.descriptors.descriptor_interface import DescriptorInterface
from mala.targets.target_interface import TargetInterface


class DataHandler:
    """
    Loads and scales dara. Can only process numpy arrays at the moment.

    Data that is not in a numpy array can be converted using the DataConverter
    class.

    Parameters
    ----------
    parameters : mala.common.parameters.Parameters
    descriptor_calculator : mala.descriptors.descriptor_base.DescriptorBase
        Used to do unit conversion on input data. If None, then one will
        be created by this class.

    target_calculator : mala.targets.target_base.TargetBase
        Used to do unit conversion on output data. If None, then one will
        be created by this class.

    input_data_scaler : mala.datahandling.data_scaler.DataScaler
        Used to scale the input data. If None, then one will be created by
        this class.

    output_data_scaler : mala.datahandling.data_scaler.DataScaler
        Used to scale the output data. If None, then one will be created by
        this class.
    """

    def __init__(self, parameters: Parameters, target_calculator=None,
                 descriptor_calculator=None, input_data_scaler=None,
                 output_data_scaler=None):
        self.parameters: ParametersData = parameters.data
        self.dbg_grid_dimensions = parameters.debug.grid_dimensions
        self.use_horovod = parameters.use_horovod
        self.training_data_set = None

        self.validation_data_set = None

        self.test_data_set = None

        self.input_data_scaler = input_data_scaler
        if self.input_data_scaler is None:
            self.input_data_scaler \
                = DataScaler(self.parameters.input_rescaling_type,
                             use_horovod=self.use_horovod)

        self.output_data_scaler = output_data_scaler
        if self.output_data_scaler is None:
            self.output_data_scaler \
                = DataScaler(self.parameters.output_rescaling_type,
                             use_horovod=self.use_horovod)

        self.target_calculator = target_calculator
        if self.target_calculator is None:
            self.target_calculator = TargetInterface(parameters)

        self.descriptor_calculator = descriptor_calculator
        if self.descriptor_calculator is None:
            self.descriptor_calculator = DescriptorInterface(parameters)

        self.nr_snapshots = 0
        self.grid_dimension = [0, 0, 0]
        self.grid_size = 0

        # Actual data points in the different categories.
        self.nr_training_data = 0
        self.nr_test_data = 0
        self.nr_validation_data = 0

        # Number of snapshots in these categories.
        self.nr_training_snapshots = 0
        self.nr_test_snapshots = 0
        self.nr_validation_snapshots = 0


        self.training_data_inputs = torch.empty(0)
        """
        Torch tensor holding all scaled training data inputs.
        """

        self.validation_data_inputs = torch.empty(0)
        """
        Torch tensor holding all scaled validation data inputs.
        """

        self.test_data_inputs = torch.empty(0)
        """
        Torch tensor holding all scaled testing data inputs.
        """

        self.training_data_outputs = torch.empty(0)
        """
        Torch tensor holding all scaled training data output.
        """

        self.validation_data_outputs = torch.empty(0)
        """
        Torch tensor holding all scaled validation data output.
        """

        self.test_data_outputs = torch.empty(0)
        """
        Torch tensor holding all scaled testing data output.
        """

    def get_input_dimension(self):
        """
        Get the dimension of the input vector.

        Returns
        -------
        input_dimension : int
            Dimension of the input vector.
        """
        return self.input_dimension

    def get_output_dimension(self):
        """
        Get the dimension of the output vector.

        Returns
        -------
        output_dimension : int
            Dimension of the output vector.
        """
        return self.output_dimension

    def add_snapshot(self, input_npy_file, input_npy_directory,
                     output_npy_file, output_npy_directory, add_snapshot_as,
                     output_units="1/eV", input_units="None",
                     calculation_output_file=""):
        """
        Add a snapshot to the data pipeline.

        Parameters
        ----------
        input_npy_file : string
            File with saved numpy input array.

        input_npy_directory : string
            Directory containing input_npy_directory.

        output_npy_file : string
            File with saved numpy output array.

        output_npy_directory : string
            Directory containing output_npy_file.

        input_units : string
            Units of input data. See descriptor classes to see which units are
            supported.

        output_units : string
            Units of output data. See target classes to see which units are
            supported.

        calculation_output_file : string
            File with the output of the original snapshot calculation. This is
            only needed when testing multiple snapshots.

        add_snapshot_as : string
            If "tr", "va" or "te", the snapshot will be added to the snapshot
            list as training, validation or testing snapshot, respectively.
        """
        snapshot = Snapshot(input_npy_file, input_npy_directory,
                            output_npy_file, output_npy_directory,
                            add_snapshot_as,
                            input_units=input_units,
                            output_units=output_units,
                            calculation_output=calculation_output_file)
        self.parameters.snapshot_directories_list.append(snapshot)

    def clear_data(self):
        """
        Reset the entire data pipeline.

        Useful when doing multiple investigations in the same python file.
        """
        self.training_data_set = None
        self.validation_data_set = None
        self.test_data_set = None
        self.nr_training_data = 0
        self.nr_test_data = 0
        self.nr_validation_data = 0
        self.nr_training_snapshots = 0
        self.nr_test_snapshots = 0
        self.nr_validation_snapshots = 0
        self.parameters.snapshot_directories_list = []

    def prepare_data(self, reparametrize_scaler=True):
        """
        Prepare the data to be used in a training process.

        This includes:

            - Checking snapshots for consistency
            - Parametrizing the DataScalers (if desired)
            - Building DataSet objects.

        Parameters
        ----------
        reparametrize_scaler : bool
            If True (default), the DataScalers are parametrized based on the
            training data.

        """
        # Do a consistency check of the snapshots so that we don't run into
        # an error later. If there is an error, check_snapshots() will raise
        # an exception.
        printout("Checking the snapshots and your inputs for consistency.",
                 min_verbosity=1)
        self.__check_snapshots()
        printout("Consistency check successful.", min_verbosity=0)

        # If the DataHandler is used for inference, i.e. no training or
        # validation snapshots have been provided,
        # than we can definitely not reparametrize the DataScalers.
        if self.nr_training_data == 0:
            reparametrize_scaler = False
            if self.input_data_scaler.cantransform is False or \
                    self.output_data_scaler.cantransform is False:
                raise Exception("In inference mode, the DataHandler needs "
                                "parametrized DataScalers, "
                                "while you provided unparametrized "
                                "DataScalers.")

        # Parametrize the scalers, if needed.
        if reparametrize_scaler:
            printout("Initializing the data scalers.", min_verbosity=1)
            self.__parametrize_scalers()
            printout("Data scalers initialized.", min_verbosity=0)
        else:
            printout("Data scalers already initilized, loading data to RAM.",
                     min_verbosity=0)
            if self.parameters.use_lazy_loading is False:
                self.__load_training_data_into_ram()

        # Build Datasets.
        printout("Build datasets.", min_verbosity=1)
        self.__build_datasets()
        printout("Build dataset: Done.", min_verbosity=0)

        # Wait until all ranks are finished with data preparation.
<<<<<<< HEAD
        # It is not uncommon that ranks might be asynchronous in their
        # data preparation by a small amount of minutes. If you notice
        # an elongated wait time at this barrier, check that your file system
        # allows for parallel I/O.
        if self.use_horovod:
            hvd.allreduce(torch.tensor(0), name='barrier')
=======
        barrier()
>>>>>>> f6ca4edd

    def mix_datasets(self):
        """
        For lazily-loaded data sets, the snapshot ordering is (re-)mixed.

        This applies only to the training data set. For the validation and
        test set it does not matter.
        """
        if self.parameters.use_lazy_loading:
            self.training_data_set.mix_datasets()

    def raw_numpy_to_converted_scaled_tensor(self, numpy_array, data_type,
                                             units, convert3Dto1D=False):
        """
        Transform a raw numpy array into a scaled torch tensor.

        This tensor will also be in the right units, i.e. a tensor that can
        simply be put into a MALA network.

        Parameters
        ----------
        numpy_array : np.array
            Array that is to be converted.
        data_type : string
            Either "in" or "out", depending if input or output data is
            processed.
        units : string
            Units of the data that is processed.
        convert3Dto1D : bool
            If True (default: False), then a (x,y,z,dim) array is transformed
            into a (x*y*z,dim) array.

        Returns
        -------
        converted_tensor: torch.Tensor
            The fully converted and scaled tensor.
        """
        # Check parameters for consistency.
        if data_type != "in" and data_type != "out":
            raise Exception("Please specify either \"in\" or \"out\" as "
                            "data_type.")

        # Convert units of numpy array.
        numpy_array = self.__raw_numpy_to_converted_numpy(numpy_array,
                                                          data_type, units)

        # If desired, the dimensions can be changed.
        if convert3Dto1D:
            if data_type == "in":
                data_dimension = self.get_input_dimension()
            else:
                data_dimension = self.get_output_dimension()
            desired_dimensions = [self.grid_size, data_dimension]
        else:
            desired_dimensions = None

        # Convert numpy array to scaled tensor a network can work with.
        numpy_array = self.\
            __converted_numpy_to_scaled_tensor(numpy_array, desired_dimensions,
                                               data_type)
        return numpy_array

    def resize_snapshots_for_debugging(self, directory="./",
                                       naming_scheme_input=
                                       "test_Al_debug_2k_nr*.in",
                                       naming_scheme_output=
                                       "test_Al_debug_2k_nr*.out"):
        """
        Resize all snapsshot in the list.

        Parameters
        ----------
        directory : string
            Directory to which the resized snapshots should be saved.

        naming_scheme_input : string
            Naming scheme for the resulting input numpy files.

        naming_scheme_output : string
            Naming scheme for the resulting output numpy files.

        """
        i = 0
        snapshot: Snapshot
        for snapshot in self.parameters.snapshot_directories_list:
            tmp_array = self.__load_from_npy_file(os.path.join(snapshot.input_npy_directory,
                                                               snapshot.input_npy_file))
            tmp_file_name = naming_scheme_input
            tmp_file_name = tmp_file_name.replace("*", str(i))
            np.save(os.path.join(directory, tmp_file_name) +".npy", tmp_array)

            tmp_array = self.__load_from_npy_file(os.path.join(snapshot.output_npy_directory,
                                                               snapshot.output_npy_file))
            tmp_file_name = naming_scheme_output
            tmp_file_name = tmp_file_name.replace("*", str(i))
            np.save(os.path.join(directory, tmp_file_name + ".npy"), tmp_array)
            i += 1

    def get_snapshot_calculation_output(self, snapshot_number):
        """
        Get the path to the output file for a specific snapshot.

        Parameters
        ----------
        snapshot_number : int
            Snapshot for which the calculation output should be returned.

        Returns
        -------
        calculation_output : string
            Path to the calculation output for this snapshot.

        """
        return self.parameters.snapshot_directories_list[snapshot_number].\
            calculation_output

    def prepare_for_testing(self):
        """
        Prepare DataHandler for usage within Tester class.

        Ensures that lazily-loaded data sets do not perform unnecessary I/O
        operations. Only needed in Tester class.
        """
        if self.parameters.use_lazy_loading:
            self.test_data_set.return_outputs_directly = True

    def get_test_input_gradient(self, snapshot_number):
        """
        Get the gradient of the test inputs for an entire snapshot.

        This gradient will be returned as scaled Tensor.
        The reason the gradient is returned (rather then returning the entire
        inputs themselves) is that by slicing a variable, pytorch no longer
        considers it a "leaf" variable and will stop tracking and evaluating
        its gradient. Thus, it is easier to obtain the gradient and then
        slice it.

        Parameters
        ----------
        snapshot_number : int
            Number of the snapshot for which the entire test inputs.

        Returns
        -------
        torch.Tensor
            Tensor holding the gradient.

        """
        if self.parameters.use_lazy_loading:
            # This fails if an incorrect snapshot was loaded.
            if self.test_data_set.currently_loaded_file != snapshot_number:
                raise Exception("Cannot calculate gradients, wrong file "
                                "was lazily loaded.")
            return self.test_data_set.input_data.grad
        else:
            return self.test_data_inputs.\
                       grad[self.grid_size*snapshot_number:
                            self.grid_size*(snapshot_number+1)]

    def __check_snapshots(self):
        """Check the snapshots for consistency."""
        self.nr_snapshots = len(self.parameters.snapshot_directories_list)

        # Read the snapshots using a memorymap to see if there is consistency.
        firstsnapshot = True
        for snapshot in self.parameters.snapshot_directories_list:
            ####################
            # Descriptors.
            ####################

            printout("Checking descriptor file ", snapshot.input_npy_file,
                     "at", snapshot.input_npy_directory, min_verbosity=1)
            tmp = self.__load_from_npy_file(os.path.join(snapshot.input_npy_directory,
                                                         snapshot.input_npy_file),
                                            mmapmode='r')

            # We have to cut xyz information, if we have xyz information in
            # the descriptors.
            if self.descriptor_calculator.descriptors_contain_xyz:
                # Remove first 3 elements of descriptors, as they correspond
                # to the x,y and z information.
                tmp = tmp[:, :, :, 3:]

            # The first snapshot determines the data size to be used.
            # We need to make sure that snapshot size is consistent.
            tmp_input_dimension = np.shape(tmp)[-1]
            tmp_grid_dim = np.shape(tmp)[0:3]
            if firstsnapshot:
                self.input_dimension = tmp_input_dimension
                self.grid_dimension[0:3] = tmp_grid_dim[0:3]
            else:
                if (self.input_dimension != tmp_input_dimension
                        or self.grid_dimension[0] != tmp_grid_dim[0]
                        or self.grid_dimension[1] != tmp_grid_dim[1]
                        or self.grid_dimension[2] != tmp_grid_dim[2]):
                    raise Exception("Invalid snapshot entered at ", snapshot.
                                    input_npy_file)

            ####################
            # Targets.
            ####################

            printout("Checking targets file ", snapshot.output_npy_file, "at",
                     snapshot.output_npy_directory, min_verbosity=1)
            tmp_out = self.__load_from_npy_file(os.path.join(snapshot.output_npy_directory,
                                                             snapshot.output_npy_file),
                                                mmapmode='r')

            # The first snapshot determines the data size to be used.
            # We need to make sure that snapshot size is consistent.
            tmp_output_dimension = np.shape(tmp_out)[-1]
            tmp_grid_dim = np.shape(tmp_out)[0:3]
            if firstsnapshot:
                self.output_dimension = tmp_output_dimension
            else:
                if self.output_dimension != tmp_output_dimension:
                    raise Exception("Invalid snapshot entered at ", snapshot.
                                    output_npy_file)
            if (self.grid_dimension[0] != tmp_grid_dim[0]
                    or self.grid_dimension[1] != tmp_grid_dim[1]
                    or self.grid_dimension[2] != tmp_grid_dim[2]):
                raise Exception("Invalid snapshot entered at ", snapshot.
                                output_npy_file)

            if firstsnapshot:
                firstsnapshot = False

        # Save the grid size.
        self.grid_size = self.grid_dimension[0]\
            * self.grid_dimension[1] * self.grid_dimension[2]

        # Now we need to confirm that the snapshot list has some inner
        # consistency.
        if self.parameters.data_splitting_type == "by_snapshot":
            snapshot: Snapshot
            for snapshot in self.parameters.snapshot_directories_list:
                if snapshot.snapshot_function == "tr":
                    self.nr_training_snapshots += 1
                elif snapshot.snapshot_function == "te":
                    self.nr_test_snapshots += 1
                elif snapshot.snapshot_function == "va":
                    self.nr_validation_snapshots += 1
                else:
                    raise Exception("Unknown option for snapshot splitting "
                                    "selected.")

            # Now we need to check whether or not this input is believable.
            nr_of_snapshots = len(self.parameters.snapshot_directories_list)
            if nr_of_snapshots != (self.nr_training_snapshots +
                                   self.nr_test_snapshots +
                                   self.nr_validation_snapshots):
                raise Exception("Cannot split snapshots with specified "
                                "splitting scheme, "
                                "too few or too many options selected")
            if self.nr_training_snapshots == 0 and self.nr_test_snapshots == 0:
                raise Exception("No training snapshots provided.")
            if self.nr_validation_snapshots == 0 and self.nr_test_snapshots == 0:
                raise Exception("No validation snapshots provided.")
            if self.nr_training_snapshots == 0 and self.nr_test_snapshots != 0:
                printout("DataHandler prepared for inference. No training "
                         "possible with this setup. "
                         "If this is not what you wanted, please revise the "
                         "input script.", min_verbosity=0)
                if self.nr_validation_snapshots != 0:
                    printout("As this DataHandler can only be used for "
                             "inference, the validation data you have "
                             "provided will be ignored.", min_verbosity=1)
            if self.nr_test_snapshots == 0:
                printout("Running MALA without test data. If this is not "
                         "what you wanted, "
                         "please revise the input script.", min_verbosity=0)

        else:
            raise Exception("Wrong parameter for data splitting provided.")

        # As we are not actually interested in the number of snapshots, but in
        # the number of datasets,we need to multiply by that.
        self.nr_training_data = self.nr_training_snapshots*self.grid_size
        self.nr_validation_data = self.nr_validation_snapshots*self.grid_size
        self.nr_test_data = self.nr_test_snapshots*self.grid_size

        # Reordering the lists.
        snapshot_order = {'tr': 0, 'va': 1, 'te': 2}
        self.parameters.snapshot_directories_list.sort(key=lambda d:
                                                       snapshot_order
                                                       [d.snapshot_function])

    def __load_from_npy_file(self, file, mmapmode=None):
        """Load a numpy array from a file."""
        loaded_array = np.load(file, mmap_mode=mmapmode)
        if len(self.dbg_grid_dimensions) == 3:
            return loaded_array[0:self.dbg_grid_dimensions[0],
                                0:self.dbg_grid_dimensions[1],
                                0:self.dbg_grid_dimensions[2], :]

        else:
            return loaded_array

    def __parametrize_scalers(self):
        """Use the training data to parametrize the DataScalers."""
        ##################
        # Inputs.
        ##################

        # If we do lazy loading, we have to iterate over the files one at a
        # time and add them to the fit, i.e. incrementally updating max/min
        # or mean/std. If we DON'T do lazy loading, we can simply load the
        # training data (we will need it later anyway) and perform the
        # scaling. This should save some performance.

        if self.parameters.use_lazy_loading:
            self.input_data_scaler.start_incremental_fitting()
            # We need to perform the data scaling over the entirety of the
            # training data.
            for snapshot in self.parameters.snapshot_directories_list:
                # Data scaling is only performed on the training data sets.
                if snapshot.snapshot_function == "tr":
                    tmp = self.__load_from_npy_file(os.path.join(snapshot.
                                                    input_npy_directory,
                                                    snapshot.input_npy_file),
                                                    mmapmode='r')
                    if self.descriptor_calculator.descriptors_contain_xyz:
                        tmp = tmp[:, :, :, 3:]

                    # The scalers will later operate on torch Tensors so we
                    # have to make sure they are fitted on
                    # torch Tensors as well. Preprocessing the numpy data as
                    # follows does NOT load it into memory, see
                    # test/tensor_memory.py
                    tmp = np.array(tmp)
                    tmp *= self.descriptor_calculator.\
                        convert_units(1, snapshot.input_units)
                    tmp = tmp.astype(np.float32)
                    tmp = tmp.reshape([self.grid_size,
                                       self.get_input_dimension()])
                    tmp = torch.from_numpy(tmp).float()
                    self.input_data_scaler.incremental_fit(tmp)

            self.input_data_scaler.finish_incremental_fitting()

        else:
            self.__load_training_data_into_ram()
            self.input_data_scaler.fit(self.training_data_inputs)

        printout("Input scaler parametrized.", min_verbosity=1)

        ##################
        # Output.
        ##################

        # If we do lazy loading, we have to iterate over the files one at a
        # time and add them to the fit,
        # i.e. incrementally updating max/min or mean/std.
        # If we DON'T do lazy loading, we can simply load the training data
        # (we will need it later anyway)
        # and perform the scaling. This should save some performance.

        if self.parameters.use_lazy_loading:
            i = 0
            self.output_data_scaler.start_incremental_fitting()
            # We need to perform the data scaling over the entirety of the
            # training data.
            for snapshot in self.parameters.snapshot_directories_list:
                # Data scaling is only performed on the training data sets.
                if snapshot.snapshot_function == "tr":
                    tmp = self.__load_from_npy_file(os.path.join(snapshot.
                                                    output_npy_directory,
                                                    snapshot.output_npy_file),
                                                    mmapmode='r')
                    # The scalers will later operate on torch Tensors so we
                    # have to make sure they are fitted on
                    # torch Tensors as well. Preprocessing the numpy data as
                    # follows does NOT load it into memory, see
                    # test/tensor_memory.py
                    tmp = np.array(tmp)
                    tmp *= self.target_calculator.\
                        convert_units(1, snapshot.output_units)
                    tmp = tmp.astype(np.float32)
                    tmp = tmp.reshape([self.grid_size,
                                       self.get_output_dimension()])
                    tmp = torch.from_numpy(tmp).float()
                    self.output_data_scaler.incremental_fit(tmp)
                i += 1
            self.output_data_scaler.finish_incremental_fitting()

        else:
            # Already loaded into RAM above.
            self.output_data_scaler.fit(self.training_data_outputs)

        printout("Output scaler parametrized.", min_verbosity=1)

    def __load_training_data_into_ram(self):
        """Load the training data into RAM."""
        # INPUTS.

        self.training_data_inputs = []
        # We need to perform the data scaling over the entirety of
        # the training data.
        for snapshot in self.parameters.snapshot_directories_list:

            # Data scaling is only performed on the training data sets.
            if snapshot.snapshot_function == "tr":
                tmp = self.__load_from_npy_file(os.path.join(snapshot.
                                                input_npy_directory,
                                                snapshot.input_npy_file),
                                                mmapmode='r')
                if self.descriptor_calculator.descriptors_contain_xyz:
                    tmp = tmp[:, :, :, 3:]
                tmp = np.array(tmp)
                tmp *= self.descriptor_calculator. \
                    convert_units(1, snapshot.input_units)
                self.training_data_inputs.append(tmp)

        # The scalers will later operate on torch Tensors so we have to
        # make sure they are fitted on
        # torch Tensors as well. Preprocessing the numpy data as follows
        # does NOT load it into memory, see
        # test/tensor_memory.py
        self.training_data_inputs = np.array(self.training_data_inputs)
        self.training_data_inputs = \
            self.training_data_inputs.astype(np.float32)
        self.training_data_inputs = \
            self.training_data_inputs.reshape(
                [self.nr_training_data, self.get_input_dimension()])
        self.training_data_inputs = \
            torch.from_numpy(self.training_data_inputs).float()

        # Outputs.
        self.training_data_outputs = []
        # We need to perform the data scaling over the entirety of
        # the training data.
        for snapshot in self.parameters.snapshot_directories_list:

            # Data scaling is only performed on the training data sets.
            if snapshot.snapshot_function == "tr":
                tmp = self. \
                    __load_from_npy_file(os.path.join(
                                         snapshot.output_npy_directory,
                                         snapshot.output_npy_file),
                                         mmapmode='r')
                tmp = np.array(tmp)
                tmp *= self.target_calculator. \
                    convert_units(1, snapshot.output_units)
                self.training_data_outputs.append(tmp)

        # The scalers will later operate on torch Tensors so we have to
        # make sure they are fitted on
        # torch Tensors as well. Preprocessing the numpy data as follows
        # does NOT load it into memory, see
        # test/tensor_memory.py
        self.training_data_outputs = np.array(self.training_data_outputs)
        self.training_data_outputs = \
            self.training_data_outputs.astype(np.float32)
        self.training_data_outputs = self.training_data_outputs.reshape(
            [self.nr_training_data, self.get_output_dimension()])
        self.training_data_outputs = \
            torch.from_numpy(self.training_data_outputs).float()

    def __build_datasets(self):
        """Build the DataSets that are used during training."""
        if self.parameters.use_lazy_loading:

            # Create the lazy loading data sets.
            if self.parameters.use_clustering:
                self.training_data_set = LazyLoadDatasetClustered(
                    self.get_input_dimension(), self.get_output_dimension(),
                    self.input_data_scaler, self.output_data_scaler,
                    self.descriptor_calculator, self.target_calculator,
                    self.grid_dimension, self.grid_size,
                    self.use_horovod, self.parameters.number_of_clusters,
                    self.parameters.train_ratio,
                    self.parameters.sample_ratio)
                self.validation_data_set = LazyLoadDataset(
                    self.get_input_dimension(), self.get_output_dimension(),
                    self.input_data_scaler, self.output_data_scaler,
                    self.descriptor_calculator, self.target_calculator,
                    self.grid_dimension, self.grid_size,
                    self.use_horovod)

                if self.nr_test_data != 0:
                    self.test_data_set = LazyLoadDataset(
                        self.get_input_dimension(),
                        self.get_output_dimension(),
                        self.input_data_scaler, self.output_data_scaler,
                        self.descriptor_calculator, self.target_calculator,
                        self.grid_dimension, self.grid_size,
                        self.use_horovod,
                        input_requires_grad=True)

            else:
                self.training_data_set = LazyLoadDataset(
                    self.get_input_dimension(), self.get_output_dimension(),
                    self.input_data_scaler, self.output_data_scaler,
                    self.descriptor_calculator, self.target_calculator,
                    self.grid_dimension, self.grid_size,
                    self.use_horovod)
                self.validation_data_set = LazyLoadDataset(
                    self.get_input_dimension(), self.get_output_dimension(),
                    self.input_data_scaler, self.output_data_scaler,
                    self.descriptor_calculator, self.target_calculator,
                    self.grid_dimension, self.grid_size,
                    self.use_horovod)

                if self.nr_test_data != 0:
                    self.test_data_set = LazyLoadDataset(
                        self.get_input_dimension(), self.get_output_dimension(),
                        self.input_data_scaler, self.output_data_scaler,
                        self.descriptor_calculator, self.target_calculator,
                        self.grid_dimension, self.grid_size,
                        self.use_horovod,
                        input_requires_grad=True)

            # Add snapshots to the lazy loading data sets.
            for snapshot in self.parameters.snapshot_directories_list:
                if snapshot.snapshot_function == "tr":
                    self.training_data_set.add_snapshot_to_dataset(snapshot)
                if snapshot.snapshot_function == "va":
                    self.validation_data_set.add_snapshot_to_dataset(snapshot)
                if snapshot.snapshot_function == "te":
                    self.test_data_set.add_snapshot_to_dataset(snapshot)

            if self.parameters.use_clustering:
                self.training_data_set.cluster_dataset()
            # I don't think we need to mix them here. We can use the standard
            # ordering for the first epoch
            # and mix it up after.
            # self.training_data_set.mix_datasets()
            # self.validation_data_set.mix_datasets()
            # self.test_data_set.mix_datasets()
        else:
            # We iterate through the snapshots and add the validation data and
            # test data.
            self.validation_data_inputs = []
            self.validation_data_outputs = []
            if self.nr_test_data != 0:
                self.test_data_inputs = []
                self.test_data_outputs = []

            # We need to perform the data scaling over the entirety of the
            # training data.
            for snapshot in self.parameters.snapshot_directories_list:

                # Data scaling is only performed on the training data sets.
                if snapshot.snapshot_function == "va" \
                        or snapshot.snapshot_function == "te":
                    tmp = self.\
                        __load_from_npy_file(os.path.join(snapshot.input_npy_directory,
                                                          snapshot.input_npy_file),
                                             mmapmode='r')
                    if self.descriptor_calculator.descriptors_contain_xyz:
                        tmp = tmp[:, :, :, 3:]
                    tmp = np.array(tmp)
                    tmp *= self.descriptor_calculator.\
                        convert_units(1, snapshot.input_units)
                    if snapshot.snapshot_function == "va":
                        self.validation_data_inputs.append(tmp)
                    if snapshot.snapshot_function == "te":
                        self.test_data_inputs.append(tmp)
                    tmp = self.\
                        __load_from_npy_file(os.path.join(snapshot.output_npy_directory,
                                                          snapshot.output_npy_file),
                                             mmapmode='r')
                    tmp = np.array(tmp)
                    tmp *= self.target_calculator.\
                        convert_units(1, snapshot.output_units)
                    if snapshot.snapshot_function == "va":
                        self.validation_data_outputs.append(tmp)
                    if snapshot.snapshot_function == "te":
                        self.test_data_outputs.append(tmp)

            # I know this would be more elegant with the member functions typed
            # below. But I am pretty sure
            # that that would create a temporary copy of the arrays, and that
            # could overload the RAM
            # in cases where lazy loading is technically not even needed.
            if self.nr_test_data != 0:
                self.test_data_inputs = np.array(self.test_data_inputs)
                self.test_data_inputs = \
                    self.test_data_inputs.astype(np.float32)
                self.test_data_inputs = \
                    self.test_data_inputs.reshape(
                        [self.nr_test_data, self.get_input_dimension()])
                self.test_data_inputs = \
                    torch.from_numpy(self.test_data_inputs).float()
                self.test_data_inputs = \
                    self.input_data_scaler.transform(self.test_data_inputs)
                self.test_data_inputs.requires_grad = True

            self.validation_data_inputs = np.array(self.validation_data_inputs)
            self.validation_data_inputs = \
                self.validation_data_inputs.astype(np.float32)
            self.validation_data_inputs = \
                self.validation_data_inputs.reshape(
                    [self.nr_validation_data, self.get_input_dimension()])
            self.validation_data_inputs = \
                torch.from_numpy(self.validation_data_inputs).float()
            self.validation_data_inputs = \
                self.input_data_scaler.transform(self.validation_data_inputs)
            self.training_data_inputs = \
                self.input_data_scaler.transform(self.training_data_inputs)

            if self.nr_test_data != 0:
                self.test_data_outputs = np.array(self.test_data_outputs)
                self.test_data_outputs = \
                    self.test_data_outputs.astype(np.float32)
                self.test_data_outputs = \
                    self.test_data_outputs.reshape(
                        [self.nr_test_data, self.get_output_dimension()])
                self.test_data_outputs = \
                    torch.from_numpy(self.test_data_outputs).float()
                self.test_data_outputs = \
                    self.output_data_scaler.transform(self.test_data_outputs)

            self.validation_data_outputs = \
                np.array(self.validation_data_outputs)
            self.validation_data_outputs = \
                self.validation_data_outputs.astype(np.float32)
            self.validation_data_outputs = \
                self.validation_data_outputs.reshape(
                    [self.nr_validation_data, self.get_output_dimension()])
            self.validation_data_outputs = \
                torch.from_numpy(self.validation_data_outputs).float()
            self.validation_data_outputs = \
                self.output_data_scaler.transform(self.validation_data_outputs)
            self.training_data_outputs = \
                self.output_data_scaler.transform(self.training_data_outputs)

            if self.nr_training_data != 0:
                self.training_data_set = \
                    TensorDataset(self.training_data_inputs,
                                  self.training_data_outputs)
            if self.nr_validation_data != 0:
                self.validation_data_set = \
                    TensorDataset(self.validation_data_inputs,
                                  self.validation_data_outputs)
            if self.nr_test_data != 0:
                self.test_data_set = \
                    TensorDataset(self.test_data_inputs,
                                  self.test_data_outputs)

    def __raw_numpy_to_converted_numpy(self, numpy_array, data_type="in",
                                       units=None):
        """Convert a raw numpy array containing into the correct units."""
        if data_type == "in":
            if data_type == "in" and self.descriptor_calculator.\
                    descriptors_contain_xyz:
                numpy_array = numpy_array[:, :, :, 3:]
            if units is not None:
                numpy_array *= self.descriptor_calculator.convert_units(1,
                                                                        units)
            return numpy_array
        elif data_type == "out":
            if units is not None:
                numpy_array *= self.target_calculator.convert_units(1, units)
            return numpy_array
        else:
            raise Exception("Please choose either \"in\" or \"out\" for "
                            "this function.")

    def __converted_numpy_to_scaled_tensor(self, numpy_array,
                                           desired_dimensions=None,
                                           data_type="in"):
        """
        Transform a numpy array containing into a scaled torch tensor.

        This tensor that can simply be put into a MALA network.
        No unit conversion is done here.
        """
        numpy_array = numpy_array.astype(np.float32)
        if desired_dimensions is not None:
            numpy_array = numpy_array.reshape(desired_dimensions)
        numpy_array = torch.from_numpy(numpy_array).float()
        if data_type == "in":
            numpy_array = self.input_data_scaler.transform(numpy_array)
        elif data_type == "out":
            numpy_array = self.output_data_scaler.transform(numpy_array)
        else:
            raise Exception("Please choose either \"in\" or \"out\" for "
                            "this function.")
        return numpy_array<|MERGE_RESOLUTION|>--- conflicted
+++ resolved
@@ -262,16 +262,11 @@
         printout("Build dataset: Done.", min_verbosity=0)
 
         # Wait until all ranks are finished with data preparation.
-<<<<<<< HEAD
         # It is not uncommon that ranks might be asynchronous in their
         # data preparation by a small amount of minutes. If you notice
         # an elongated wait time at this barrier, check that your file system
         # allows for parallel I/O.
-        if self.use_horovod:
-            hvd.allreduce(torch.tensor(0), name='barrier')
-=======
         barrier()
->>>>>>> f6ca4edd
 
     def mix_datasets(self):
         """
