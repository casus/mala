"""Function to check module availability in MALA."""

import importlib


def check_modules():
    """Check whether/which optional modules MALA can access."""
    # The optional libs in MALA.
    optional_libs = {
<<<<<<< HEAD
        "mpi4py": {"available": False, "description":
                   "Enables inference parallelization."},
        "lammps": {"available": False, "description":
                   "Enables descriptor calculation for data preprocessing "
                   "and inference."},
        "oapackage": {"available": False, "description":
                      "Enables usage of OAT method for hyperparameter "
                      "optimization."},
        "pqkmeans": {"available": False, "description":
                     "Enables clustering of training data."},
        "total_energy": {"available": False, "description":
                         "Enables calculation of total energy."},
        "asap3": {"available": False, "description":
                  "Enables trajectory analysis."},
        "dftpy": {"available": False, "description":
                  "Enables OF-DFT-MD initialization."},
        "minterpy": {"available": False, "description":
            "Enables minterpy descriptor calculation for data preprocessing."}
=======
        "mpi4py": {
            "available": False,
            "description": "Enables inference parallelization.",
        },
        "horovod": {
            "available": False,
            "description": "Enables training parallelization.",
        },
        "lammps": {
            "available": False,
            "description": "Enables descriptor calculation for data preprocessing "
            "and inference.",
        },
        "oapackage": {
            "available": False,
            "description": "Enables usage of OAT method for hyperparameter "
            "optimization.",
        },
        "total_energy": {
            "available": False,
            "description": "Enables calculation of total energy.",
        },
        "asap3": {
            "available": False,
            "description": "Enables trajectory analysis.",
        },
        "dftpy": {
            "available": False,
            "description": "Enables OF-DFT-MD initialization.",
        },
        "minterpy": {
            "available": False,
            "description": "Enables minterpy descriptor calculation for data preprocessing.",
        },
>>>>>>> 5cfd0c85
    }

    # Find out if libs are available.
    for lib in optional_libs:
        optional_libs[lib]["available"] = (
            importlib.util.find_spec(lib) is not None
        )

    # Print info about libs.
    print("The following optional modules are available in MALA:")
    for lib in optional_libs:
        available_string = (
            "installed" if optional_libs[lib]["available"] else "not installed"
        )
        print(
            "{0}: \t {1} \t {2}".format(
                lib, available_string, optional_libs[lib]["description"]
            )
        )
        optional_libs[lib]["available"] = (
            importlib.util.find_spec(lib) is not None
        )<|MERGE_RESOLUTION|>--- conflicted
+++ resolved
@@ -7,33 +7,9 @@
     """Check whether/which optional modules MALA can access."""
     # The optional libs in MALA.
     optional_libs = {
-<<<<<<< HEAD
-        "mpi4py": {"available": False, "description":
-                   "Enables inference parallelization."},
-        "lammps": {"available": False, "description":
-                   "Enables descriptor calculation for data preprocessing "
-                   "and inference."},
-        "oapackage": {"available": False, "description":
-                      "Enables usage of OAT method for hyperparameter "
-                      "optimization."},
-        "pqkmeans": {"available": False, "description":
-                     "Enables clustering of training data."},
-        "total_energy": {"available": False, "description":
-                         "Enables calculation of total energy."},
-        "asap3": {"available": False, "description":
-                  "Enables trajectory analysis."},
-        "dftpy": {"available": False, "description":
-                  "Enables OF-DFT-MD initialization."},
-        "minterpy": {"available": False, "description":
-            "Enables minterpy descriptor calculation for data preprocessing."}
-=======
         "mpi4py": {
             "available": False,
             "description": "Enables inference parallelization.",
-        },
-        "horovod": {
-            "available": False,
-            "description": "Enables training parallelization.",
         },
         "lammps": {
             "available": False,
@@ -61,7 +37,6 @@
             "available": False,
             "description": "Enables minterpy descriptor calculation for data preprocessing.",
         },
->>>>>>> 5cfd0c85
     }
 
     # Find out if libs are available.
