--- conflicted
+++ resolved
@@ -421,6 +421,8 @@
         self.descriptors_contain_xyz = True
         self.snapshot_directories_list = []
         self.data_splitting_type = "by_snapshot"
+        # self.data_splitting_percent = [0,0,0]
+        self.data_splitting_snapshots = []
         self.input_rescaling_type = "None"
         self.output_rescaling_type = "None"
         self.use_lazy_loading = False
@@ -547,7 +549,7 @@
         self.checkpoint_name = "checkpoint_mala"
         self.visualisation = 0
         # default visualisation_dir= "~/log_dir"
-        self.visualisation_dir = os.path.join(os.path.expanduser("~"), "log_dir")
+        self.visualisation_dir= os.path.join(os.path.expanduser("~"), "log_dir")
         self.during_training_metric = "ldos"
         self.after_before_training_metric = "ldos"
         self.inference_data_grid = [0, 0, 0]
@@ -648,7 +650,7 @@
             - "oat" : Use orthogonal array tuning (currently limited to
               categorical hyperparemeters). Range analysis is
               currently done by simply choosing the lowest loss.
-            - "naswot" : Using a NAS without training, based on jacobians.
+            - "notraining" : Using a NAS without training, based on jacobians.
 
     checkpoints_each_trial : int
         If not 0, checkpoint files will be saved after each
@@ -705,12 +707,12 @@
         since v2.2.0, but reported to perform very well.
         http://proceedings.mlr.press/v80/falkner18a.html
 
-    naswot_pruner_cutoff : float
+    no_training_cutoff : float
         If the surrogate loss algorithm is used as a pruner during a study,
         this cutoff determines which trials are neglected.
 
     pruner: string
-        Pruner type to be used by optuna. Currently only "naswot" is
+        Pruner type to be used by optuna. Currently only "no_training" is
         supported, which will use the NASWOT algorithm as pruner.
 
     naswot_pruner_batch_size : int
@@ -731,7 +733,7 @@
         self.number_training_per_trial = 1
         self.trial_ensemble_evaluation = "mean"
         self.use_multivariate = True
-        self.naswot_pruner_cutoff = 0
+        self.no_training_cutoff = 0
         self.pruner = None
         self.naswot_pruner_batch_size = 0
 
@@ -791,22 +793,14 @@
 
         """
         for v in vars(self):
-            if v != "_configuration":
-                if v != "hlist":
-                    if v[0] == "_":
-                        printout(indent + '%-15s: %s' % (
-                        v[1:], getattr(self, v)), min_verbosity=0)
-                    else:
-                        printout(
-                            indent + '%-15s: %s' % (v, getattr(self, v)),
-                            min_verbosity=0)
-                if v == "hlist":
-                    i = 0
-                    for hyp in self.hlist:
-                        printout(indent + '%-15s: %s' %
-                                 ("hyperparameter #"+str(i), hyp.name),
-                                 min_verbosity=0)
-                        i += 1
+            if v != "hlist":
+                printout(indent + '%-15s: %s' % (v, getattr(self, v)))
+            if v == "hlist":
+                i = 0
+                for hyp in self.hlist:
+                    printout(indent + '%-15s: %s' %
+                             ("hyperparameter #"+str(i), hyp.name))
+                    i += 1
 
 
 class ParametersDebug(ParametersBase):
@@ -881,11 +875,6 @@
         self.use_gpu = False
         self.use_horovod = False
         self.use_mpi = False
-<<<<<<< HEAD
-        self.manual_seed = None
-        self.device_type = "cpu"
-        self.device_id = 0
-=======
         self.verbosity = 1
         self.device = "cpu"
 
@@ -908,7 +897,6 @@
     def verbosity(self, value):
         self._verbosity = value
         set_current_verbosity(value)
->>>>>>> f6ca4edd
 
     @property
     def use_gpu(self):
@@ -919,14 +907,9 @@
     def use_gpu(self, value):
         if value is False:
             self._use_gpu = False
-<<<<<<< HEAD
-            self.device_type = "cpu"
-=======
->>>>>>> f6ca4edd
         else:
             if torch.cuda.is_available():
                 self._use_gpu = True
-                self.device_type = "cuda"
             else:
                 warnings.warn("GPU requested, but no GPU found. MALA will "
                               "operate with CPU only.", stacklevel=3)
@@ -950,15 +933,9 @@
     def use_horovod(self, value):
         if value:
             hvd.init()
-<<<<<<< HEAD
-            self.device_id = hvd.local_rank()
-        else:
-            self.device_id = 0
-=======
 
         # Invalidate, will be updated in setter.
         self.device = None
->>>>>>> f6ca4edd
         set_horovod_status(value)
         self._use_horovod = value
         self.network._update_horovod(self.use_horovod)
@@ -970,22 +947,6 @@
         self.debug._update_horovod(self.use_horovod)
 
     @property
-<<<<<<< HEAD
-    def device_id(self):
-        """Control the device ID used for multi GPU settings."""
-        if self.device_type == "cuda":
-            return self._device_id
-        else:
-            # For cpu architectures, this should always be zero
-            # (elsewise we get a torch error).
-            # Not that this will eevr matter in production, but I have
-            # to run test cases on a non-GPU enabled machine occasionally.
-            return 0
-
-    @device_id.setter
-    def device_id(self, value):
-        self._device_id = value
-=======
     def device(self):
         """Get the device used by MALA. Read-only."""
         return self._device
@@ -1005,7 +966,6 @@
         self.running._update_device(self._device)
         self.hyperparameters._update_device(self._device)
         self.debug._update_device(self._device)
->>>>>>> f6ca4edd
 
     @property
     def use_mpi(self):
