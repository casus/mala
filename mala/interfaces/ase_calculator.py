--- conflicted
+++ resolved
@@ -232,11 +232,6 @@
             Path where the calculator should be saved.
 
         """
-<<<<<<< HEAD
-        self.predictor.save_run(filename, save_path=save_path,
-                                additional_calculation_data=True)
-=======
         self.predictor.save_run(
             filename, path=save_path, additional_calculation_data=True
-        )
->>>>>>> 47ab001e
+        )