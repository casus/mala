--- conflicted
+++ resolved
@@ -21,11 +21,8 @@
 * torch (PyTorch)
 * numpy
 * scipy
-<<<<<<< HEAD
 * oapackage
 * tensorboard
-=======
->>>>>>> 69edfb33
 * optuna
 * ase
 * mpmath
