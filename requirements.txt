--- conflicted
+++ resolved
@@ -7,8 +7,5 @@
 optuna
 scipy
 oapackage
-<<<<<<< HEAD
+pandas
 tensorboard
-=======
-pandas
->>>>>>> aa7f7c8d
